#!/usr/bin/env python
# -*- coding: utf-8 -*-
"""
Contains the dynamic nested sampler class :class:`DynamicSampler` used to
dynamically allocate nested samples. Note that :class:`DynamicSampler`
implicitly wraps a sampler from :mod:`~dynesty.nestedsamplers`. Also contains
the weight function :meth:`weight_function` and stopping function
:meth:`stopping_function`. These are used by default within
:class:`DynamicSampler` if corresponding functions are not provided
by the user.

"""

import sys
import warnings
import math
import copy
from enum import Enum
import numpy as np
from scipy.special import logsumexp
from .nestedsamplers import (UnitCubeSampler, SingleEllipsoidSampler,
                             MultiEllipsoidSampler, RadFriendsSampler,
                             SupFriendsSampler)
from .results import Results
from .utils import (get_seed_sequence, get_print_func, _kld_error,
                    compute_integrals, IteratorResult, IteratorResultShort,
                    get_enlarge_bootstrap, RunRecord, get_neff_from_logwt,
                    DelayTimer, save_sampler, restore_sampler, _LOWL_VAL)

__all__ = [
    "DynamicSampler",
    "weight_function",
    "stopping_function",
]

_SAMPLERS = {
    'none': UnitCubeSampler,
    'single': SingleEllipsoidSampler,
    'multi': MultiEllipsoidSampler,
    'balls': RadFriendsSampler,
    'cubes': SupFriendsSampler
}


class DynamicSamplerStatesEnum(Enum):
    """ """
    INIT = 1  # after the constructor
    LIVEPOINTSINIT = 2  # after generating livepoints
    INBASE = 3  # during base runs
    BASE_DONE = 4  # base run done
    INBATCH = 5  # after at least one batch
    BATCH_DONE = 6  # after at least one batch
    INBASEADDLIVE = 7  # during addition of livepoints in the
    INBATCHADDLIVE = 8  # during addition of livepoints in the
    RUN_DONE = 9  # The run has ended
    # end of the base run


def compute_weights(results):
    """ Derive evidence and posterior weights.
    return two arrays, evidence weights and posterior weights
    """
    logl = results.logl
    logz = results.logz  # final ln(evidence)
    logvol = results.logvol
    logwt = results.logwt
    samples_n = results.samples_n

    if logz.ptp() == 0:
        # this pathological case can happen if all logl are very small
        # and all logz are very small and the same
        # then the calculation below failse
        warnings.warn('''The calculation of weights is seeing same
logz values associated with all the samples. It may mean somethings is
wrong with your likelihood.''')
        zweight = np.ones(len(logl)) / len(logl)
    else:
        # TODO the logic here needs to be verified
        logz_remain = logl[-1] + logvol[-1]  # remainder
        logz_tot = np.logaddexp(logz[-1], logz_remain)  # estimated upper bound
        lzones = np.ones_like(logz)
        logzin = logsumexp([lzones * logz_tot, logz],
                           axis=0,
                           b=[lzones, -lzones])  # ln(remaining evidence)
        logzweight = logzin - np.log(samples_n)  # ln(evidence weight)
        logzweight -= logsumexp(logzweight)  # normalize
        zweight = np.exp(logzweight)  # convert to linear scale

    # Derive posterior weights.
    pweight = np.exp(logwt - logz[-1])  # importance weight
    pweight /= np.sum(pweight)  # normalize
    return zweight, pweight


def weight_function(results, args=None, return_weights=False):
    """
    The default weight function utilized by :class:`DynamicSampler`.
    Zipped parameters are passed to the function via :data:`args`.
    Assigns each point a weight based on a weighted average of the
    posterior and evidence information content::

        weight = pfrac * pweight + (1. - pfrac) * zweight

    where `pfrac` is the fractional importance placed on the posterior,
    the evidence weight `zweight` is based on the estimated remaining
    posterior mass, and the posterior weight `pweight` is the sample's
    importance weight.

    Returns a set of log-likelihood bounds set by the earliest/latest
    samples where `weight > maxfrac * max(weight)`, with additional
    left/right padding based on `pad`.

    Parameters
    ----------
    results : :class:`Results` instance
        :class:`Results` instance.

    args : dictionary of keyword arguments, optional
        Arguments used to set the log-likelihood bounds used for sampling,
        as described above. Default values are `pfrac = 0.8`, `maxfrac = 0.8`,
        and `pad = 1`.

    return_weights : bool, optional
        Whether to return the individual weights (and their components) used
        to compute the log-likelihood bounds. Default is `False`.

    Returns
    -------
    logl_bounds : tuple with shape (2,)
        Log-likelihood bounds `(logl_min, logl_max)` determined by the weights.

    weights : tuple with shape (3,), optional
        The individual weights `(pweight, zweight, weight)` used to determine
        `logl_bounds`.

    """

    # Initialize hyperparameters.
    if args is None:
        args = {}
    pfrac = args.get('pfrac', 0.8)
    if not 0. <= pfrac <= 1.:
        raise ValueError(
            f"The provided `pfrac` {pfrac} is not between 0. and 1.")
    maxfrac = args.get('maxfrac', 0.8)
    if not 0. <= maxfrac <= 1.:
        raise ValueError(
            f"The provided `maxfrac` {maxfrac} is not between 0. and 1.")
    lpad = args.get('pad', 1)
    if lpad < 0:
        raise ValueError(f"`lpad` {lpad} is less than zero.")

    zweight, pweight = compute_weights(results)

    # Compute combined weights.
    weight = (1. - pfrac) * zweight + pfrac * pweight

    # Compute logl bounds
    # we pad by lpad on each side (2lpad total)
    # if this brings us outside the range on on side, I add it on another
    nsamps = len(weight)
    bounds = np.nonzero(weight > maxfrac * np.max(weight))[0]
    bounds = (bounds[0] - lpad, bounds[-1] + lpad)
    logl = results.logl
    if bounds[1] > nsamps - 1:
        # overflow on the RHS, so we move the left side
        bounds = [bounds[0] - (bounds[1] - (nsamps - 1)), nsamps - 1]
    if bounds[0] <= 0:
        # if we overflow on the leftside we set the edge to -inf and expand
        # the RHS
        logl_min = -np.inf
        logl_max = logl[min(bounds[1] - bounds[0], nsamps - 1)]
    else:
        logl_min, logl_max = logl[bounds[0]], logl[bounds[1]]

    if bounds[1] == nsamps - 1:
        logl_max = np.inf
    if return_weights:
        return (logl_min, logl_max), (pweight, zweight, weight)

    return (logl_min, logl_max)


def _get_update_interval_ratio(update_interval, sample, bound, ndim, nlive,
                               slices, walks):
    """
    Get the update_interval divided by the number of live points
    """
    if update_interval is None:
        if sample == 'unif':
            update_interval_frac = 1.5
        elif sample == 'rwalk':
            update_interval_frac = 0.15 * walks
        elif sample == 'slice':
            update_interval_frac = 0.9 * ndim * slices
        elif sample == 'rslice':
            update_interval_frac = 2.0 * slices
        elif sample == 'hslice':
            update_interval_frac = 25.0 * slices
        else:
            update_interval_frac = np.inf
            warnings.warn(
                "No update_interval set with unknown sampling method: "
                f"'{sample}'. Defaulting to no updates.")
    elif isinstance(update_interval, float):
        update_interval_frac = update_interval
    elif isinstance(update_interval, int):
        update_interval_frac = update_interval * 1. / nlive
    else:
        raise RuntimeError(f'Strange update_interval value {update_interval}')
    if bound == 'none':
        update_interval_frac = np.inf
    return update_interval_frac


def stopping_function(results,
                      args=None,
                      rstate=None,
                      M=None,
                      return_vals=False):
    """
    The default stopping function utilized by :class:`DynamicSampler`.
    Zipped parameters are passed to the function via :data:`args`.
    Assigns the run a stopping value based on a weighted average of the
    stopping values for the posterior and evidence::

        stop = pfrac * stop_post + (1.- pfrac) * stop_evid

    The evidence stopping value is based on the estimated evidence error
    (i.e. standard deviation) relative to a given threshold::

        stop_evid = evid_std / evid_thresh

    The posterior stopping value is based on the estimated effective number
    of samples.

        stop_post = target_n_effective / n_effective

    Estimates of the mean and standard deviation are computed using `n_mc`
    realizations of the input using a provided `'error'` keyword (either
    `'jitter'` or `'resample'`, which call related functions :meth:`jitter_run`
    and :meth:`resample_run` in :mod:`dynesty.utils`, respectively.

    Returns the boolean `stop <= 1`. If `True`, the :class:`DynamicSampler`
    will stop adding new samples to our results.

    Parameters
    ----------
    results : :class:`Results` instance
        :class:`Results` instance.

    args : dictionary of keyword arguments, optional
        Arguments used to set the stopping values. Default values are
        `pfrac = 1.0`, `evid_thresh = 0.1`, `target_n_effective = 10000`,
        `n_mc = 0`, `error = 'jitter'`, and `approx = True`.

    rstate : `~numpy.random.Generator`, optional
        `~numpy.random.Generator` instance.

    M : `map` function, optional
        An alias to a `map`-like function. This allows users to pass
        functions from pools (e.g., `pool.map`) to compute realizations in
        parallel. By default the standard `map` function is used.

    return_vals : bool, optional
        Whether to return the stopping value (and its components). Default
        is `False`.

    Returns
    -------
    stop_flag : bool
        Boolean flag indicating whether we have passed the desired stopping
        criteria.

    stop_vals : tuple of shape (3,), optional
        The individual stopping values `(stop_post, stop_evid, stop)` used
        to determine the stopping criteria.

    """

    # Initialize values.
    if args is None:
        args = {}
    if M is None:
        M = map

    # Initialize hyperparameters.
    pfrac = args.get('pfrac', 1.0)
    if not 0. <= pfrac <= 1.:
        raise ValueError(
            f"The provided `pfrac` {pfrac} is not between 0. and 1.")
    evid_thresh = args.get('evid_thresh', 0.1)
    if pfrac < 1. and evid_thresh < 0.:
        raise ValueError(
            f"The provided `evid_thresh` {evid_thresh} is not non-negative "
            f"even though `pfrac` is {pfrac}.")
    target_n_effective = args.get('target_n_effective', 10000)

    if pfrac > 0. and target_n_effective < 0.:
        raise ValueError(
            f"The provided `target_n_effective` {target_n_effective} " +
            f"is not non-negative even though `pfrac` is {pfrac}")
    n_mc = args.get('n_mc', 0)
    if n_mc < 0:
        raise ValueError(f"The number of realizations {n_mc} must be greater "
                         "or equal to zero.")
    if n_mc > 0 and n_mc < 20:
        warnings.warn("Using a small number of realizations might result in "
                      "excessively noisy stopping value estimates.")
    error = args.get('error', 'jitter')
    if error not in {'jitter', 'resample'}:
        raise ValueError(f"The chosen `'error'` option {error} is not valid.")
    approx = args.get('approx', True)

    if n_mc > 1:
        # Compute realizations of ln(evidence) and the KL divergence.
        rlist = [results for i in range(n_mc)]
        error_list = [error for i in range(n_mc)]
        approx_list = [approx for i in range(n_mc)]
        seeds = get_seed_sequence(rstate, n_mc)
        args = zip(rlist, error_list, approx_list, seeds)
        outputs = list(M(_kld_error, args))
        lnz_arr = np.array([res[1].logz[-1] for res in outputs])
        # Evidence stopping value.
        lnz_std = np.std(lnz_arr)
    else:
        lnz_std = results.logzerr[-1]

    stop_evid = lnz_std / evid_thresh

    n_effective = get_neff_from_logwt(results.logwt)
    stop_post = target_n_effective / n_effective

    # Effective stopping value.
    stop = pfrac * stop_post + (1. - pfrac) * stop_evid

    if return_vals:
        return stop <= 1., (stop_post, stop_evid, stop)
    else:
        return stop <= 1.


def _initialize_live_points(live_points,
                            prior_transform,
                            loglikelihood,
                            M,
                            nlive=None,
                            npdim=None,
                            rstate=None,
                            blob=False,
                            use_pool_ptform=None):
    """
    Initialize the first set of live points before starting the sampling

    Parameters
    ----------
    live_points: tuple of arrays or None
        This can be either none or
        tuple of 3 arrays (u, v, logl) or
        tuple of 4 arrays (u, v, logl, blobs), i.e.
        points location in cube coordinates,
        point slocation in original coordinates,
        logl values and optionally blobs associated

    prior_transform: function

    log_likelihood: function

    M: function
        The function supporting parallel calls like M(func, list)

    nlive: int
        Number of live-points

    npdim: int
        Number of dimensions

    rstate: :class: numpy.random.RandomGenerator

    blob: bool
        If true we also keep track of blobs returned by likelihood

    use_pool_ptform: bool or None
        The flag to perform prior transform using multiprocessing pool or not

    Returns
    -------
    (live_u, live_v, live_logl, blobs), logvol_init, ncalls : tuple
        The first tuple consist of:
        live_u Unit cube coordinates of points
        live_v Original coordinates.
        live_logl log-likelihood values of points
        blobs - Array of blobs associated with logl calls (or None)
        The other arguments are
        logvol_init Log(volume) associated with returned points.
               It will be zero, if all the log(l) values were finite
        ncalls Integer number of function calls
    """
    logvol_init = 0
    ncalls = 0
    if live_points is None:
        # If no live points are provided, propose them by randomly
        # sampling from the unit cube.
        n_attempts = 1000

        min_npoints = min(nlive, max(npdim + 1, 10))
        # the minimum number points we want with finite logl
        # we want want at least npdim+1, because we wanto be able to constraint
        # the ellipsoid
        # Note that if nlive <npdim+ 1 this doesn't really make sense
        # but we should have warned the user earlier, so they are on their own
        # And the reason we have max(npdim+1, 10) is that we'd like to get at
        # least 10 points as otherwise the poisson estimate of the volume will
        # be too large.

        live_u = np.zeros((nlive, npdim))
        live_v = np.zeros((nlive, npdim))
        live_logl = np.zeros(nlive)
        ngoods = 0  # counter for how many finite logl we have found
        live_blobs = []
        iattempt = 0
        while True:
            iattempt += 1

            # simulate nlive points by uniform sampling
            cur_live_u = rstate.random(size=(nlive, npdim))
            if use_pool_ptform:
                cur_live_v = M(prior_transform, np.asarray(cur_live_u))
            else:
                cur_live_v = map(prior_transform, np.asarray(cur_live_u))
            cur_live_v = np.array(list(cur_live_v))
            cur_live_logl = loglikelihood.map(np.asarray(cur_live_v))
            if blob:
                cur_live_blobs = np.array([_.blob for _ in cur_live_logl])
            cur_live_logl = np.array([_.val for _ in cur_live_logl])
            ncalls += nlive

            # Convert all `-np.inf` log-likelihoods to finite large
            # numbers. Necessary to keep estimators in our sampler from
            # breaking.
            finite = np.isfinite(cur_live_logl)
            not_finite = ~finite
            neg_infinite = np.isneginf(cur_live_logl)
            if np.any(not_finite & (~neg_infinite)):
                raise ValueError("The log-likelihood of live "
                                 "point is invalid.")
            cur_live_logl[not_finite] = _LOWL_VAL

            # how many finite logl values we have
            cur_ngood = finite.sum()
            if cur_ngood > 0:
                # append them to our list
                nextra = min(nlive - ngoods, cur_ngood)
                assert nextra >= 0
                cur_ind = np.nonzero(finite)[0][:nextra]
                live_logl[ngoods:ngoods + nextra] = cur_live_logl[cur_ind]
                live_u[ngoods:ngoods + nextra] = cur_live_u[cur_ind]
                live_v[ngoods:ngoods + nextra] = cur_live_v[cur_ind]
                if blob:
                    live_blobs.extend(cur_live_blobs[cur_ind])
                ngoods += nextra

            # Check if we have more than the minimum required number
            # after that we will stop
            if ngoods >= min_npoints:
                # we need to fill the rest with points with
                # not finite logl
                nextra = nlive - ngoods
                if nextra > 0:
                    cur_ind = np.nonzero(not_finite)[0][:nextra]
                    assert len(cur_ind) == nextra
                    live_logl[ngoods:ngoods + nextra] = cur_live_logl[cur_ind]
                    live_u[ngoods:ngoods + nextra] = cur_live_u[cur_ind]
                    live_v[ngoods:ngoods + nextra] = cur_live_v[cur_ind]
                    if blob:
                        live_blobs.extend(cur_live_blobs[cur_ind])
                logvol_init = -np.log(iattempt)
                # The logic is the following:
                # if we have n live points and we sampled N attempts
                # and we have k points above LOWL_VAL
                # then the volume associated with pts above LOWL_VAL
                # can be estimated as k/(Nn)
                # the rest of the points have 1/Nn volume per pt
                # Since we quit with k points above LOWL_VAL and
                # (n-k)  LOWL points
                # The volume is k/(Nn) + (n-k)/(Nn) = 1/N
                break
            if iattempt == n_attempts:
                if ngoods == 0:
                    # If we found nothing after many attempts, raise the alarm.
                    raise RuntimeError(
                        f"After {n_attempts} attempts, we cound not "
                        "find a single point "
                        "that have a valid log-likelihood! Please "
                        "check your prior transform and/or "
                        "log-likelihood.")
                else:
                    # If we found nothing after many attempts, raise the alarm.
                    warnings.warn(f"After {n_attempts} attempts, we cound not "
                                  f"find at least {min_npoints} points "
                                  "that have a valid log-likelihood! "
                                  "The initial sampling is very inefficient!")

    else:
        # If live points were provided, convert the log-likelihoods and
        # then run a quick safety check.
        live_u, live_v, live_logl = live_points[:3]
        if blob:
            live_blobs = live_points[3]
        live_logl = np.asarray(live_logl)
        for i, logl in enumerate(live_logl):
            if not np.isfinite(logl):
                if np.sign(logl) < 0:
                    live_logl[i] = _LOWL_VAL
                else:
                    raise ValueError("The log-likelihood ({0}) of live "
                                     "point {1} located at u={2} v={3} "
                                     " is invalid.".format(
                                         logl, i, live_u[i], live_v[i]))
        if np.all(live_logl == _LOWL_VAL):
            raise ValueError("Not a single provided live point has a "
                             "valid log-likelihood!")
    if np.ptp(live_logl) == 0:
        warnings.warn(
            'All the initial likelihood values are the same. '
            'You likely have a plateau in the likelihood. '
            'Nested sampling may not be the best sampler in this case.',
            RuntimeWarning)
    if not blob:
        live_blobs = None
    return (live_u, live_v, live_logl, live_blobs), logvol_init, ncalls


def _configure_batch_sampler(main_sampler,
                             nlive_new,
                             update_interval,
                             logl_bounds=None,
                             save_bounds=None):
    """
    This is a utility method that construct a new internal
    sampler that will sample one batch.
    Since the setting up requires us coming up with a set of
    of starting live points we also prepare the first list points
    that will be yielded by the "master" sampler (but those are
    yielded just for printing).

    This method should not modify the parent sampler at all other
    than using the parent's random number generator

    Parameters
    ----------
    main_sampler: DynamicNestedSampler
        The parent sampler that we'll use to initialize a new sampler

    nlive_new: integer
        The number of live-points in the new sampler

    update_interval : int
        Only update the bounding distribution
        every `update_interval`-th likelihood call. Note that
        here it must be integer

    logl_bounds: tuple
        Tuple of bounds in loglikelihood for the batch

    save_bounds: bool
        If true bounds will be preserved

    Returns
    -------
    batch_sampler: Sampler
        The sampler that will actually execute the batch.
        It will also have a first_points attribute with the list
        of IteratorResultShorts
    ncall: integer
        Number of likelihood calls throughout
    niter: integer
        Number of iterations
    logl_min: float
        actually used logl_min as we may modify logl_bound
    logl_max: float
        actually used logl_max
    """

    # Things to consider in this method
    # Because we are not yielding samples from this method directly, we
    # are not expecting that the .save() will save a state
    # before or in the middle of running this method

    # Counters of calls and iterations throughout.
    ncall = 0
    niter = 0

    # Grab results from saved run.
    saved_u = np.array(main_sampler.saved_run['u'])
    saved_v = np.array(main_sampler.saved_run['v'])
    saved_logl = np.array(main_sampler.saved_run['logl'])
    saved_logvol = np.array(main_sampler.saved_run['logvol'])
    saved_scale = np.array(main_sampler.saved_run['scale'])
    saved_blobs = np.array(main_sampler.saved_run['blob'])
    saved_distances_indices = np.array(main_sampler.saved_run["distance_insertion_index"])
    saved_likelihood_indices = np.array(main_sampler.saved_run["likelihood_insertion_index"])
    first_points = []

    # This will be a list of first points yielded from
    # this batch before we start proper sampling
    batch_sampler = _SAMPLERS[main_sampler.bounding](
        main_sampler.loglikelihood,
        main_sampler.prior_transform,
        main_sampler.npdim,
        main_sampler.live_init,  # this is not used at all
        # as we replace the starting points
        main_sampler.method,
        update_interval,
        main_sampler.first_update,
        main_sampler.rstate,
        main_sampler.queue_size,
        main_sampler.pool,
        main_sampler.use_pool,
        ncdim=main_sampler.ncdim,
        kwargs=main_sampler.kwargs,
        blob=main_sampler.blob)
    batch_sampler.save_bounds = save_bounds
    batch_sampler.logl_first_update = main_sampler.sampler.logl_first_update

    # Initialize ln(likelihood) bounds.
    if logl_bounds is None:
        # the reason we set logl_max to not the highest logl
        # is because the last few points are always added in the end
        # without sampling through add_live_points()
        # so here I pick up the first point where the volume is
        # Vmin*nlive where Vmin is the smallest volume previously seen.
        logl_max_pos = np.nonzero(
            saved_logvol < (saved_logvol[-1] + np.log(nlive_new)))[0]
        if len(logl_max_pos) > 0:
            logl_max_pos = logl_max_pos[-1]
        else:
            logl_max_pos = len(saved_logl) - 1
        logl_min, logl_max = -np.inf, saved_logl[logl_max_pos]
    else:
        logl_min, logl_max = logl_bounds
    # IMPORTANT we update these in the process

    # Check whether the lower bound encompasses all previous saved
    # samples.
    psel = np.all(saved_logl > logl_min)
    if psel:
        # If the lower bound encompasses all saved samples, we want
        # to propose a new set of points from the unit cube.
        (live_u, live_v, live_logl,
         live_blobs), logvol0, init_ncalls = _initialize_live_points(
             None,
             main_sampler.prior_transform,
             main_sampler.loglikelihood,
             main_sampler.M,
             nlive=nlive_new,
             npdim=main_sampler.npdim,
             rstate=main_sampler.rstate,
             blob=main_sampler.blob,
             use_pool_ptform=main_sampler.use_pool_ptform)
        live_bound = np.zeros(nlive_new, dtype=int)
        live_it = np.zeros(nlive_new, dtype=int)
        live_nc = np.ones(nlive_new, dtype=int)
        # we should have evaluated the function once per point

        ncall += init_ncalls
        # Return live points in generator format.
        for i in range(nlive_new):
            # TODO is the self.eff the right efficiency to use here
            # check worst_it
            first_points.append(
                IteratorResultShort(worst=-i - 1,
                                    ustar=live_u[i],
                                    vstar=live_v[i],
                                    loglstar=live_logl[i],
                                    nc=1,
                                    worst_it=live_it[i] + main_sampler.it,
                                    boundidx=0,
                                    bounditer=0,
                                    eff=main_sampler.eff))
        batch_sampler.update_bound_if_needed(logl_min)
        # Trigger an update of the internal bounding distribution based
        # on the "new" set of live points.
    else:
        # If the lower bound doesn't encompass all base samples,
        # we need to create a uniform sample from the prior subject
        # to the likelihood boundary constraint

        subset0 = np.nonzero(saved_logl > logl_min)[0]

        if len(subset0) == 0:
            raise RuntimeError('Could not find live points in the '
                               'required logl interval. Please report!\n'
                               f'Diagnostics. logl_min: {logl_min} '
                               f'logl_bounds: {logl_bounds} '
                               f'saved_loglmax: {saved_logl.max()}')

        # Also if we don't have enough live points above the boundary
        # we simply go down to collect our nlive_new points
        if len(subset0) < nlive_new:
            if len(saved_logl) < nlive_new:
                # It means we don't even have nlive_new points
                # in our base runs so we just take everything
                subset0 = np.arange(len(saved_logl))
            else:
                # otherwise we just move the boundary down
                # to collect our nlive_new points
                subset0 = np.arange(subset0[-1] - nlive_new + 1,
                                    subset0[-1] + 1)
            # IMPORTANT We have to update the lower bound for sampling
            # otherwise some of our live points do not satisfy it

            # we want our points to be strictly above the logl_min
            if subset0[0] > 0:
                logl_min = saved_logl[subset0[0] - 1]
            else:
                logl_min = -np.inf

        live_scale = saved_scale[subset0[0]]
        live_distance_index = saved_distances_indices[subset0[0]]
        live_likelihood_index = saved_likelihood_indices[subset0[0]]
        # set the scale based on the lowest point

        # we are weighting each point by X_i to ensure
        # uniformyish sampling within boundary volume
        # It doesn't have to be super uniform as we'll sample
        # again, but still
        cur_log_uniwt = saved_logvol[subset0]
        cur_uniwt = np.exp(cur_log_uniwt - cur_log_uniwt.max())
        cur_uniwt = cur_uniwt / cur_uniwt.sum()
        # I normalize in linear space rather then using logsumexp
        # because cur_uniwt.sum() needs to be 1 for random.choice

        # we are now randomly sampling with weights
        # notice that since we are sampling without
        # replacement we aren't guaranteed to be able
        # to get nlive_new points
        # so we get min(nlive_new,subset.sum())
        # in that case the sample technically won't be
        # uniform
        n_pos_weight = (cur_uniwt > 0).sum()

        subset = main_sampler.rstate.choice(subset0,
                                            size=min(nlive_new, n_pos_weight),
                                            p=cur_uniwt,
                                            replace=False)
        # subset will now have indices of selected points from
        # saved_* arrays
        cur_nlive = len(subset)
        if cur_nlive == 1:
            raise RuntimeError('Only one live point is selected\n' +
                               'Please report the error on github!' +
                               f'Diagnostics nlive_new: {nlive_new} ' +
                               f'cur_nlive: {cur_nlive}' +
                               f'n_pos_weight: {n_pos_weight}' +
                               f'cur_wt: {cur_uniwt}')
        # We are doing copies here, because live_* stuff is
        # updated in place
        live_u = saved_u[subset, :].copy()
        live_v = saved_v[subset, :].copy()
        live_logl = saved_logl[subset].copy()
        live_blobs = saved_blobs[subset].copy()

        # Hack the internal sampler by overwriting the live points
        # and scale factor.
        batch_sampler.nlive = cur_nlive
        batch_sampler.live_u = live_u
        batch_sampler.live_v = live_v
        batch_sampler.live_logl = live_logl
        batch_sampler.scale = live_scale
        batch_sampler.live_blobs = live_blobs
<<<<<<< HEAD
        batch_sampler.distance_insertion_index = live_distance_index
        batch_sampler.likelihood_insertion_index = live_likelihood_index
=======

        batch_sampler.update_bound_if_needed(logl_min)
>>>>>>> cc1502fd
        # Trigger an update of the internal bounding distribution based
        # on the "new" set of live points.

        live_u = np.empty((nlive_new, main_sampler.npdim))
        live_v = np.empty((nlive_new, saved_v.shape[1]))
        live_logl = np.empty(nlive_new)
        live_bound = np.zeros(nlive_new, dtype=int)
        live_it = np.zeros(nlive_new, dtype=int)

        live_nc = np.empty(nlive_new, dtype=int)
        if main_sampler.blob:
            live_blobs = []
        else:
            live_blobs = None

        # Sample a new batch of `nlive_new` live points using the
        # internal sampler given the `logl_min` constraint.
        for i in range(nlive_new):
            newpt = batch_sampler._new_point(logl_min)
            (live_u[i], live_v[i], live_logl[i], live_nc[i]) = newpt
            if main_sampler.blob:
                blob = newpt[2].blob
                live_blobs.append(blob)
            else:
                blob = None

            ncall += live_nc[i]

            # Return live points in generator format.
            # these won't be saved but just used for printing
            first_points.append(
                IteratorResultShort(
                    worst=-i - 1,
                    ustar=live_u[i],
                    vstar=live_v[i],
                    loglstar=live_logl[i],
                    nc=live_nc[i],
                    worst_it=live_it[i] + main_sampler.it,
                    boundidx=live_bound[i],
                    bounditer=live_bound[i],
                    eff=main_sampler.eff,
                ))
    niter += nlive_new
    # Overwrite the previous set of live points in our internal sampler
    # with the new batch of points we just generated.
    batch_sampler.nlive = nlive_new

    # All the arrays are newly created in this function
    # We don't need to worry about them being parts of other arrays
    batch_sampler.live_u = live_u
    batch_sampler.live_v = live_v
    batch_sampler.live_logl = live_logl
    batch_sampler.live_bound = live_bound
    batch_sampler.live_blobs = live_blobs
    batch_sampler.live_it = live_it

    if psel:
        batch_sampler.logvol_init = logvol0

    # Figure out where the new run would would join the previous run
    if logl_min == -np.inf:
        vol_idx = 0
    else:
        vol_idx = np.argmin(np.abs(saved_logl - logl_min)) + 1

    # truncate information in the saver of the internal sampler
    # to make it look like we are just continuing
    for k in batch_sampler.saved_run.keys():
        batch_sampler.saved_run[k] = main_sampler.saved_run[k][:vol_idx]

    batch_sampler.dlv = math.log((nlive_new + 1.) / nlive_new)

    batch_sampler.first_points = first_points
    # We save these points in the object to ensure we can
    # resume from an interrupted run
    return batch_sampler, ncall, niter, logl_min, logl_max


class DynamicSampler:
    """
    A dynamic nested sampler that allocates live points adaptively during
    a single run according to a specified weight function until a specified
    stopping criteria is reached.

    Parameters
    ----------
    loglikelihood : function
        Function returning ln(likelihood) given parameters as a 1-d `~numpy`
        array of length `ndim`.

    prior_transform : function
        Function transforming a sample from the a unit cube to the parameter
        space of interest according to the prior.

    npdim : int, optional
        Number of parameters accepted by `prior_transform`.

    bound : {`'none'`, `'single'`, `'multi'`, `'balls'`, `'cubes'`}, optional
        Method used to approximately bound the prior using the current
        set of live points. Conditions the sampling methods used to
        propose new live points.

    method : {`'unif'`, `'rwalk'`,
        `'slice'`, `'rslice'`, `'hslice'`}, optional
        Method used to sample uniformly within the likelihood constraint,
        conditioned on the provided bounds.

    update_interval : int
        Only update the bounding distribution every `update_interval`-th
        likelihood call.

    first_update : dict
        A dictionary containing parameters governing when the sampler should
        first update the bounding distribution from the unit cube to the one
        specified by the user.

    rstate : `~numpy.random.Generator`
        `~numpy.random.Generator` instance.

    queue_size: int
        Carry out likelihood evaluations in parallel by queueing up new live
        point proposals using (at most) this many threads/members.

    pool: pool
        Use this pool of workers to execute operations in parallel.

    use_pool : dict
        A dictionary containing flags indicating where the provided `pool`
        should be used to execute operations in parallel.

    ncdim: int
        Number of clustered dimensions

    nlive0: int
        Default number of live points to use

    kwargs : dict, optional
        A dictionary of additional parameters (described below).
    """

    def __init__(self, loglikelihood, prior_transform, npdim, bound, method,
                 update_interval_ratio, first_update, rstate, queue_size, pool,
                 use_pool, ncdim, nlive0, kwargs):

        # distributions
        self.loglikelihood = loglikelihood
        self.prior_transform = prior_transform
        self.npdim = npdim
        self.ncdim = ncdim
        self.blob = kwargs.get('blob') or False
        # bounding/sampling
        self.bounding = bound
        self.method = method
        self.update_interval_ratio = update_interval_ratio
        self.first_update = first_update

        # internal sampler object
        self.sampler = None

        # extra arguments
        self.kwargs = kwargs

        self.enlarge, self.bootstrap = get_enlarge_bootstrap(
            method, kwargs.get('enlarge'), kwargs.get('bootstrap'))

        self.walks = self.kwargs.get('walks', 25)
        self.slices = self.kwargs.get('slices', 3)
        self.cite = self.kwargs.get('cite')
        self.custom_update = self.kwargs.get('update_func')

        # random state
        self.rstate = rstate

        # parallelism
        self.queue_size = queue_size
        self.pool = pool
        if self.pool is None:
            self.M = map
        else:
            self.M = pool.map

        self.use_pool = use_pool  # provided flags for when to use the pool
        self.use_pool_ptform = use_pool.get('prior_transform', True)
        self.use_pool_logl = use_pool.get('loglikelihood', True)
        self.use_pool_evolve = use_pool.get('propose_point', True)
        self.use_pool_update = use_pool.get('update_bound', True)
        self.use_pool_stopfn = use_pool.get('stop_function', True)

        # sampling details
        self.it = 1  # number of iterations
        self.batch = 0  # number of batches allocated dynamically
        self.ncall = 0  # number of function calls
        self.bound = []  # initial states used to compute bounds
        self.eff = 1.  # sampling efficiency
        self.base = False  # base run complete
        self.nlive0 = nlive0
        self.internal_state = DynamicSamplerStatesEnum.INIT

        self.saved_run = RunRecord(dynamic=True)
        self.base_run = RunRecord(dynamic=True)
        self.new_run = None

        self.new_logl_min, self.new_logl_max = -np.inf, np.inf
        # logl bounds of latest "new" run

        # these are set-up during sampling
        self.live_u = None
        self.live_v = None
        self.live_it = None
        self.live_bound = None
        self.live_logl = None
        self.live_init = None
        self.nlive_init = None
        self.batch_sampler = None

        self.live_blobs = None

    def __setstate__(self, state):
        self.__dict__ = state
        self.pool = None
        self.M = map

    def __getstate__(self):
        """Get state information for pickling."""

        state = self.__dict__.copy()

        # deal with pool
        del state['pool']  # remove pool
        del state['M']  # remove `pool.map` function hook

        return state

    def save(self, fname):
        """
        Save the state of the dynamic sampler in a file

        Parameters
        ----------
        fname: string
            Filename of the save file.

        """
        save_sampler(self, fname)

    @staticmethod
    def restore(fname, pool=None):
        """
        Restore the dynamic sampler from a file.
        It is assumed that the file was created using .save() method
        of DynamicNestedSampler or as a result of checkpointing during
        run_nested()

        Parameters
        ----------
        fname: string
            Filename of the save file.
        pool: object(optional)
            The multiprocessing pool-like object that supports map()
            calls that will be used in the restored object.

        """
        return restore_sampler(fname, pool=pool)

    def __get_update_interval(self, update_interval, nlive):
        if not isinstance(update_interval, int):
            if isinstance(update_interval, float):
                cur_update_interval_ratio = update_interval
            elif update_interval is None:
                cur_update_interval_ratio = self.update_interval_ratio
            else:
                raise RuntimeError(
                    str.format('Weird update_interval value {}',
                               update_interval))
            update_interval = int(
                max(
                    min(np.round(cur_update_interval_ratio * nlive),
                        sys.maxsize), 1))
        return update_interval

    def reset(self):
        """Re-initialize the sampler."""

        # sampling
        self.it = 1
        self.batch = 0
        self.ncall = 0
        self.bound = []
        self.eff = 1.
        self.base = False

        self.saved_run = RunRecord(dynamic=True)
        self.base_run = RunRecord(dynamic=True)
        self.new_run = None
        self.new_logl_min, self.new_logl_max = -np.inf, np.inf

    @property
    def results(self):
        """Saved results from the dynamic nested sampling run. All saved
        bounds are also returned."""
        d = {}
        for k in [
                'nc', 'v', 'id', 'batch', 'it', 'u', 'n', 'logwt', 'logl',
                'logvol', 'logz', 'logzvar', 'h', 'batch_nlive',
                'batch_bounds', 'blob'
        ]:
            d[k] = np.array(self.saved_run[k])

        # Add all saved samples (and ancillary quantities) to the results.
        with warnings.catch_warnings():
            warnings.simplefilter("ignore")
            results = [('niter', self.it - 1), ('ncall', d['nc']),
                       ('eff', self.eff), ('samples', d['v'])]
            for k in ['id', 'batch', 'it', 'u', 'n']:
                results.append(('samples_' + k, d[k]))
            for k in [
                    'logwt', 'logl', 'logvol', 'logz', 'batch_nlive',
                    'batch_bounds', 'blob'
            ]:
                results.append((k, d[k]))
            results.append(('logzerr', np.sqrt(d['logzvar'])))
            results.append(('information', d['h']))

        # Add any saved bounds (and ancillary quantities) to the results.
        if self.sampler.save_bounds:
            results.append(('bound', copy.deepcopy(self.bound)))
            results.append(
                ('bound_iter', np.array(self.saved_run['bounditer'])))
            results.append(
                ('samples_bound', np.array(self.saved_run['boundidx'])))
            for key in ['scale', 'distance_insertion_index', 'likelihood_insertion_index']:
                results.append((key, np.array(self.saved_run[key])))

        return Results(results)

    @property
    def n_effective(self):
        """
        Estimate the effective number of posterior samples using the Kish
        Effective Sample Size (ESS) where `ESS = sum(wts)^2 / sum(wts^2)`.
        Note that this is `len(wts)` when `wts` are uniform and
        `1` if there is only one non-zero element in `wts`.

        """
        logwt = self.saved_run['logwt']
        if len(logwt) == 0 or np.isneginf(np.max(logwt)):
            # If there are no saved weights, or its -inf return 0.
            return 0
        else:
            return get_neff_from_logwt(np.asarray(logwt))

    @property
    def citations(self):
        """
        Return list of papers that should be cited given the specified
        configuration of the sampler.

        """

        return self.cite

    def sample_initial(self,
                       nlive=None,
                       update_interval=None,
                       first_update=None,
                       maxiter=None,
                       maxcall=None,
                       logl_max=np.inf,
                       dlogz=0.01,
                       n_effective=np.inf,
                       live_points=None,
                       save_samples=False,
                       resume=False):
        """
        Generate a series of initial samples from a nested sampling
        run using a fixed number of live points using an internal
        sampler from :mod:`~dynesty.nestedsamplers`. Instantiates a
        generator that will be called by the user.

        Parameters
        ----------
        nlive : int, optional
            The number of live points to use for the baseline nested
            sampling run. Default is either nlive0 parameter of 500

        update_interval : int or float, optional
            If an integer is passed, only update the bounding distribution
            every `update_interval`-th likelihood call. If a float is passed,
            update the bound after every `round(update_interval * nlive)`-th
            likelihood call. Larger update intervals can be more efficient
            when the likelihood function is quick to evaluate. If no value is
            provided, defaults to the value passed during initialization.

        first_update : dict, optional
            A dictionary containing parameters governing when the sampler will
            first update the bounding distribution from the unit cube
            (`'none'`) to the one specified by `sample`.

        maxiter : int, optional
            Maximum number of iterations. Iteration may stop earlier if the
            termination condition is reached. Default is `sys.maxsize`
            (no limit).

        maxcall : int, optional
            Maximum number of likelihood evaluations. Iteration may stop
            earlier if termination condition is reached. Default is
            `sys.maxsize` (no limit).

        dlogz : float, optional
            Iteration will stop when the estimated contribution of the
            remaining prior volume to the total evidence falls below
            this threshold. Explicitly, the stopping criterion is
            `ln(z + z_est) - ln(z) < dlogz`, where `z` is the current
            evidence from all saved samples and `z_est` is the estimated
            contribution from the remaining volume. The default is
            `0.01`.

        logl_max : float, optional
            Iteration will stop when the sampled ln(likelihood) exceeds the
            threshold set by `logl_max`. Default is no bound (`np.inf`).

        n_effective: int, optional
            This option is deprecated and will be removed in a future release.

        live_points: list of 3 `~numpy.ndarray` each with shape (nlive, ndim)
            and optionally list of blobs associated with these likelihood calls
            (if blob=True in the sampler)
            A set of live points used to initialize the nested sampling run.
            Contains `live_u`, the coordinates on the unit cube, `live_v`, the
            transformed variables, and `live_logl`, the associated
            loglikelihoods. By default, if these are not provided the initial
            set of live points will be drawn from the unit `npdim`-cube.
            **WARNING: It is crucial that the initial set of live points have
            been sampled from the prior. Failure to provide a set of valid
            live points will lead to incorrect results.**

        Returns
        -------
        worst : int
            Index of the live point with the worst likelihood. This is our
            new dead point sample.

        ustar : `~numpy.ndarray` with shape (npdim,)
            Position of the sample.

        vstar : `~numpy.ndarray` with shape (ndim,)
            Transformed position of the sample.

        loglstar : float
            Ln(likelihood) of the sample.

        logvol : float
            Ln(prior volume) within the sample.

        logwt : float
            Ln(weight) of the sample.

        logz : float
            Cumulative ln(evidence) up to the sample (inclusive).

        logzvar : float
            Estimated cumulative variance on `logz` (inclusive).

        h : float
            Cumulative information up to the sample (inclusive).

        nc : int
            Number of likelihood calls performed before the new
            live point was accepted.

        worst_it : int
            Iteration when the live (now dead) point was originally proposed.

        boundidx : int
            Index of the bound the dead point was originally drawn from.

        bounditer : int
            Index of the bound being used at the current iteration.

        eff : float
            The cumulative sampling efficiency (in percent).

        delta_logz : float
            The estimated remaining evidence expressed as the ln(ratio) of the
            current evidence.

        """

        # Check for deprecated options
        if n_effective is not np.inf:
            with warnings.catch_warnings():
                warnings.filterwarnings("once")
                warnings.warn(
                    "The n_effective option to DynamicSampler.sample_initial "
                    "is deprecated and will be removed in future releases",
                    DeprecationWarning)

        # Initialize inputs.
        if maxcall is None:
            maxcall = sys.maxsize
        if maxiter is None:
            maxiter = sys.maxsize
        nlive = nlive or self.nlive0
        update_interval = self.__get_update_interval(update_interval, nlive)
        if nlive <= 2 * self.ncdim:
            warnings.warn("Beware: `nlive_init <= 2 * ndim`!")

        if not resume:
            # Reset saved results to avoid any possible conflicts.
            self.reset()

            (self.live_u, self.live_v, self.live_logl,
             blobs), logvol_init, init_ncalls = _initialize_live_points(
                 live_points,
                 self.prior_transform,
                 self.loglikelihood,
                 self.M,
                 nlive=nlive,
                 npdim=self.npdim,
                 rstate=self.rstate,
                 blob=self.blob,
                 use_pool_ptform=self.use_pool_ptform)
            if self.blob:
                self.live_blobs = blobs
            else:
                self.live_blobs = None
            self.nlive_init = len(self.live_u)

            # (Re-)bundle live points.
            live_points = [
                self.live_u, self.live_v, self.live_logl, self.live_blobs
            ]
            self.live_init = [np.array(_) for _ in live_points]
            self.ncall += init_ncalls
            self.live_bound = np.zeros(self.nlive_init, dtype=int)
            self.live_it = np.zeros(self.nlive_init, dtype=int)

            bounding = self.bounding

            if first_update is None:
                first_update = self.first_update
            self.sampler = _SAMPLERS[bounding](self.loglikelihood,
                                               self.prior_transform,
                                               self.npdim,
                                               self.live_init,
                                               self.method,
                                               update_interval,
                                               first_update,
                                               self.rstate,
                                               self.queue_size,
                                               self.pool,
                                               self.use_pool,
                                               ncdim=self.ncdim,
                                               kwargs=self.kwargs,
                                               blob=self.blob,
                                               logvol_init=logvol_init)
            self.bound = self.sampler.bound
            self.internal_state = DynamicSamplerStatesEnum.LIVEPOINTSINIT
            # Run the sampler internally as a generator.
        for it, results in enumerate(
                self.sampler.sample(maxiter=maxiter,
                                    save_samples=save_samples,
                                    maxcall=maxcall,
                                    logl_max=logl_max,
                                    dlogz=dlogz,
                                    resume=resume)):
            # Grab results.

            # Save our base run (which we will use later).
            add_info = dict(id=results.worst,
                            u=results.ustar,
                            v=results.vstar,
                            logl=results.loglstar,
                            logvol=results.logvol,
                            logwt=results.logwt,
                            logz=results.logz,
                            logzvar=results.logzvar,
                            h=results.h,
                            nc=results.nc,
                            it=results.worst_it,
                            n=self.nlive_init,
                            blob=results.blob,
                            boundidx=results.boundidx,
                            bounditer=results.bounditer,
                            scale=self.sampler.scale,
                            distance_insertion_index=self.sampler.distance_insertion_index,
                            likelihood_insertion_index=self.sampler.likelihood_insertion_index,
                            )

            self.base_run.append(add_info)
            self.saved_run.append(add_info)

            # Increment relevant counters.
            self.ncall += results.nc
            self.eff = 100. * self.it / self.ncall
            self.it += 1
            self.internal_state = DynamicSamplerStatesEnum.INBASE
            yield IteratorResult(worst=results.worst,
                                 ustar=results.ustar,
                                 vstar=results.vstar,
                                 loglstar=results.loglstar,
                                 logvol=results.logvol,
                                 logwt=results.logwt,
                                 logz=results.logz,
                                 logzvar=results.logzvar,
                                 h=results.h,
                                 nc=results.nc,
                                 blob=results.blob,
                                 worst_it=results.worst_it,
                                 boundidx=results.boundidx,
                                 bounditer=results.bounditer,
                                 eff=self.eff,
                                 delta_logz=results.delta_logz)
        self.internal_state = DynamicSamplerStatesEnum.INBASEADDLIVE
        for it, results in enumerate(self.sampler.add_live_points()):
            # Grab results.

            add_info = dict(id=results.worst,
                            u=results.ustar,
                            v=results.vstar,
                            logl=results.loglstar,
                            logvol=results.logvol,
                            logwt=results.logwt,
                            logz=results.logz,
                            logzvar=results.logzvar,
                            h=results.h,
                            blob=results.blob,
                            nc=results.nc,
                            it=results.worst_it,
                            n=self.nlive_init - it,
                            boundidx=results.boundidx,
                            bounditer=results.bounditer,
                            scale=self.sampler.scale,
                            distance_insertion_index=-1,
                            likelihood_insertion_index=-1,
                            )

            self.base_run.append(add_info)
            self.saved_run.append(add_info)

            # Increment relevant counters.
            self.eff = 100. * self.it / self.ncall
            self.it += 1
            yield IteratorResult(worst=results.worst,
                                 ustar=results.ustar,
                                 vstar=results.vstar,
                                 loglstar=results.loglstar,
                                 logvol=results.logvol,
                                 logwt=results.logwt,
                                 logz=results.logz,
                                 logzvar=results.logzvar,
                                 h=results.h,
                                 blob=results.blob,
                                 nc=results.nc,
                                 worst_it=results.worst_it,
                                 boundidx=results.boundidx,
                                 bounditer=results.bounditer,
                                 eff=self.eff,
                                 delta_logz=results.delta_logz)
        new_vals = {}
        (new_vals['logwt'], new_vals['logz'], new_vals['logzvar'],
         new_vals['h']) = compute_integrals(logl=self.saved_run['logl'],
                                            logvol=self.saved_run['logvol'])
        for curk in ['logwt', 'logz', 'logzvar', 'h']:
            self.saved_run[curk] = new_vals[curk].tolist()
            self.base_run[curk] = new_vals[curk].tolist()

        self.saved_run['batch'] = np.zeros(len(self.saved_run['id']),
                                           dtype=int)  # batch

        self.saved_run['batch_nlive'].append(self.nlive_init)  # initial nlive
        self.saved_run['batch_bounds'].append(
            (-np.inf, np.inf))  # initial bounds

        self.base = True  # baseline run complete
        self.internal_state = DynamicSamplerStatesEnum.BASE_DONE

    def sample_batch(self,
                     dlogz=0.01,
                     nlive_new=None,
                     update_interval=None,
                     logl_bounds=None,
                     maxiter=None,
                     maxcall=None,
                     save_bounds=True,
                     resume=False):
        """
        Generate an additional series of nested samples that will be combined
        with the previous set of dead points. Works by hacking the internal
        `sampler` object.
        Instantiates a generator that will be called by the user.

        Parameters
        ----------
        nlive_new : int
            Number of new live points to be added. Default is `500`.

        update_interval : int or float, optional
            If an integer is passed, only update the bounding distribution
            every `update_interval`-th likelihood call. If a float is passed,
            update the bound after every `round(update_interval * nlive)`-th
            likelihood call. Larger update intervals can be more efficient
            when the likelihood function is quick to evaluate. If no value is
            provided, defaults to the value passed during initialization.

        logl_bounds : tuple of size (2,), optional
            The ln(likelihood) bounds used to bracket the run. If `None`,
            the default bounds span the entire range covered by the
            original run.

        maxiter : int, optional
            Maximum number of iterations. Iteration may stop earlier if the
            termination condition is reached. Default is `sys.maxsize`
            (no limit).

        maxcall : int, optional
            Maximum number of likelihood evaluations. Iteration may stop
            earlier if termination condition is reached. Default is
            `sys.maxsize` (no limit).

        save_bounds : bool, optional
            Whether or not to save past distributions used to bound
            the live points internally. Default is `True`.

        dlogz : float, optional
            The stopping point in terms of remaining delta(logz)

        Returns
        -------
        worst : int
            Index of the live point with the worst likelihood. This is our
            new dead point sample. **Negative values indicate the index
            of a new live point generated when initializing a new batch.**

        ustar : `~numpy.ndarray` with shape (npdim,)
            Position of the sample.

        vstar : `~numpy.ndarray` with shape (ndim,)
            Transformed position of the sample.

        loglstar : float
            Ln(likelihood) of the sample.

        nc : int
            Number of likelihood calls performed before the new
            live point was accepted.

        worst_it : int
            Iteration when the live (now dead) point was originally proposed.

        boundidx : int
            Index of the bound the dead point was originally drawn from.

        bounditer : int
            Index of the bound being used at the current iteration.

        eff : float
            The cumulative sampling efficiency (in percent).

        """

        # Initialize default values.
        maxcall = maxcall or sys.maxsize
        maxiter = maxiter or sys.maxsize

        nlive_new = nlive_new or self.nlive0

        if nlive_new <= 2 * self.ncdim:
            warnings.warn("Beware: `nlive_batch <= 2 * ndim`!")

        # In the following code we are carefully trying to store everything
        # in attributes of batch_sampler rather than have individual
        # variables as otherwise we can't resume properly
        if not resume:
            update_interval = self.__get_update_interval(
                update_interval, nlive_new)
            (batch_sampler, ncall, niter, logl_min,
             logl_max) = _configure_batch_sampler(
                 self,
                 nlive_new,
                 update_interval=update_interval,
                 logl_bounds=logl_bounds,
                 save_bounds=save_bounds)
            self.batch_sampler = batch_sampler
            self.bound = self.batch_sampler.bound
            self.new_logl_min, self.new_logl_max = logl_min, logl_max
            # Reset "new" results.
            self.new_run = RunRecord(dynamic=True)
            self.ncall += ncall
            batch_sampler.it0 = self.it
            it0 = self.it
            # The tricky thing here is that we have here two sets of
            # iterations.
            # We have iterations of the batch_sampler and a parent
            # sampler and we need to make sure we translate one to another
            maxcall_left = maxcall - ncall
            maxiter_left = maxiter - niter
        else:
            batch_sampler = self.batch_sampler
            it0 = batch_sampler.it0
            logl_min, logl_max = self.new_logl_min, self.new_logl_max
            maxcall_left = maxcall
            maxiter_left = maxiter
            # I have decided that maxcall/maxiter_left will not be preserved
            # if interrupted and resumed

        for _ in range(len(batch_sampler.first_points)):
            yield batch_sampler.first_points.pop(0)
            # these yields are just for printing
            # we are not actually storing those in new_run
            # because we're not sampling yet, we've just
            # set up nlive_new points above our logl_min boundary
            # The reason why I'm popping the items is to ensure if we
            # are interrupted and then resume we don't start again

        iterated_batch = False
        # To identify if the loop below was executed or not

        for it, results in enumerate(
                batch_sampler.sample(dlogz=dlogz,
                                     logl_max=logl_max,
                                     maxiter=maxiter_left,
                                     maxcall=maxcall_left,
                                     save_samples=True,
                                     save_bounds=save_bounds,
                                     resume=resume)):
            # Save results.
            D = dict(id=results.worst,
                     u=results.ustar,
                     v=results.vstar,
                     logl=results.loglstar,
                     nc=results.nc,
                     it=results.worst_it + it0,
                     blob=results.blob,
                     n=nlive_new,
                     boundidx=results.boundidx,
                     bounditer=results.bounditer,
                     scale=batch_sampler.scale,
                     distance_insertion_index=batch_sampler.distance_insertion_index,
                     likelihood_insertion_index=batch_sampler.likelihood_insertion_index,
                     )
            self.new_run.append(D)
            # Increment relevant counters.
            self.ncall += results.nc
            self.eff = 100. * self.it / self.ncall
            self.it += 1
            maxiter_left -= 1
            maxcall_left -= results.nc
            iterated_batch = True
            self.internal_state = DynamicSamplerStatesEnum.INBATCH

            # These yields will be just for printing
            yield IteratorResultShort(worst=results.worst,
                                      ustar=results.ustar,
                                      vstar=results.vstar,
                                      loglstar=results.loglstar,
                                      nc=results.nc,
                                      worst_it=results.worst_it + it0,
                                      boundidx=results.boundidx,
                                      bounditer=results.bounditer,
                                      eff=self.eff)
        if iterated_batch and results.loglstar < logl_max and np.isfinite(
                logl_max) and maxiter_left > 0 and maxcall_left > 0:
            warnings.warn('Warning. The maximum likelihood not reached '
                          'in the batch. '
                          'You may not have enough livepoints and/or have '
                          'highly multi-modal distribution')
        self.internal_state = DynamicSamplerStatesEnum.INBATCHADDLIVE

        if not iterated_batch and len(batch_sampler.saved_run['logl']) == 0:
            # This is a special case *if* we only sampled the initial
            # livepoints but never did sample after
            batch_sampler.saved_run['logvol'] = [-np.inf]
            batch_sampler.saved_run['logl'] = [logl_min]
            batch_sampler.saved_run['logz'] = [-1e100]
            batch_sampler.saved_run['logzvar'] = [0]
            batch_sampler.saved_run['h'] = [0]
        for it, results in enumerate(batch_sampler.add_live_points()):
            # Save results.
            D = dict(id=results.worst,
                     u=results.ustar,
                     v=results.vstar,
                     logl=results.loglstar,
                     nc=results.nc,
                     it=results.worst_it + it0,
                     n=nlive_new - it,
                     blob=results.blob,
                     boundidx=results.boundidx,
                     bounditer=results.bounditer,
                     scale=batch_sampler.scale,
                     distance_insertion_index=-1,
                     likelihood_insertion_index=-1,
                     )
            self.new_run.append(D)

            # Increment relevant counters.
            self.eff = 100. * self.it / self.ncall
            self.it += 1
            # These yields will be just for printing
            yield IteratorResultShort(worst=results.worst,
                                      ustar=results.ustar,
                                      vstar=results.vstar,
                                      loglstar=results.loglstar,
                                      nc=results.nc,
                                      worst_it=results.worst_it + it0,
                                      boundidx=results.boundidx,
                                      bounditer=results.bounditer,
                                      eff=self.eff)
        del self.batch_sampler

    def combine_runs(self):
        """ Merge the most recent run into the previous (combined) run by
        "stepping through" both runs simultaneously."""

        # Make sure we have a run to add.
        if len(self.new_run['id']) == 0:
            raise ValueError("No new samples are currently saved.")

        # Grab results from saved run.
        saved_d = {}
        new_d = {}

        for k in [
                'id', 'u', 'v', 'logl', 'nc', 'boundidx', 'it', 'bounditer',
                'n', 'scale', 'blob', 'logvol',
                'distance_insertion_index', 'likelihood_insertion_index',
        ]:
            saved_d[k] = np.array(self.saved_run[k])
            new_d[k] = np.array(self.new_run[k])

        saved_d['batch'] = np.array(self.saved_run['batch'])
        nsaved = len(saved_d['n'])

        new_d['id'] = new_d['id'] + max(saved_d['id']) + 1
        nnew = len(new_d['n'])
        llmin, llmax = self.new_logl_min, self.new_logl_max

        old_batch_bounds = self.saved_run['batch_bounds']
        old_batch_nlive = self.saved_run['batch_nlive']
        # Reset saved results.
        del self.saved_run
        self.saved_run = RunRecord(dynamic=True)

        # Start our counters at the beginning of each set of dead points.
        idx_saved, idx_new = 0, 0  # start of our dead points
        logl_s, logl_n = saved_d['logl'][idx_saved], new_d['logl'][idx_new]
        nlive_s, nlive_n = saved_d['n'][idx_saved], new_d['n'][idx_new]

        # Iteratively walk through both set of samples to simulate
        # a combined run.
        ntot = nsaved + nnew
        for _ in range(ntot):
            if logl_s > self.new_logl_min:
                # If our saved samples are past the lower log-likelihood
                # bound, both runs are now "active" and should be used.
                nlive = nlive_s + nlive_n
            else:
                # If instead our collection of dead points are below
                # the bound, just use our collection of saved samples.
                nlive = nlive_s
            add_info = {}

            # Increment our position along depending on
            # which dead point (saved or new) is worse.
            if logl_s <= logl_n:
                add_info['batch'] = saved_d['batch'][idx_saved]
                add_source = saved_d
                add_idx = int(idx_saved)
                idx_saved += 1
            else:
                add_info['batch'] = self.batch + 1
                add_source = new_d
                add_idx = int(idx_new)
                idx_new += 1

            for k in [
                    'id', 'u', 'v', 'logl', 'nc', 'boundidx', 'it',
                    'bounditer', 'scale', 'blob',
                    'distance_insertion_index', 'likelihood_insertion_index',
            ]:
                add_info[k] = add_source[k][add_idx]
            self.saved_run.append(add_info)
            self.saved_run['n'].append(nlive)

            # Attempt to step along our samples. If we're out of samples,
            # set values to defaults.
            try:
                logl_s = saved_d['logl'][idx_saved]
                nlive_s = saved_d['n'][idx_saved]
            except IndexError:
                logl_s = np.inf
                nlive_s = 0
            try:
                logl_n = new_d['logl'][idx_new]
                nlive_n = new_d['n'][idx_new]
            except IndexError:
                logl_n = np.inf
                nlive_n = 0

        plateau_mode = False
        plateau_counter = 0
        plateau_logdvol = 0
        logvol = self.sampler.logvol_init
        logl_array = np.array(self.saved_run['logl'])
        nlive_array = np.array(self.saved_run['n'])

        for i, (cur_logl, nlive) in enumerate(zip(logl_array, nlive_array)):
            # Save the number of live points and expected ln(volume).
            if (not plateau_mode and i != len(nlive_array) - 1
                    and logl_array[i] == logl_array[i + 1]):
                plateau_mask = (logl_array[i:] == cur_logl)
                nplateau = plateau_mask.sum()
                if nplateau > 1:
                    # the number of live points should not change throughout
                    # the plateau unless we are also merging it with the run
                    # where the plateau is explored through final points,
                    # i.e. when the number of live-points decreases.
                    plateau_counter = nplateau
                    plateau_logdvol = logvol + np.log(1. / (nlive + 1))
                    plateau_mode = True
            if not plateau_mode:
                logvol -= math.log((nlive + 1.) / nlive)
            else:
                logvol = logvol + np.log1p(-np.exp(plateau_logdvol - logvol))
            self.saved_run['logvol'].append(logvol)
            if plateau_mode:
                plateau_counter -= 1
                if plateau_counter == 0:
                    plateau_mode = False
        # ensure that we correctly merged

        assert self.saved_run['logl'][0] == min(new_d['logl'][0],
                                                saved_d['logl'][0])
        assert self.saved_run['logl'][-1] == max(new_d['logl'][-1],
                                                 saved_d['logl'][-1])

        new_logwt, new_logz, new_logzvar, new_h = compute_integrals(
            logl=self.saved_run['logl'], logvol=self.saved_run['logvol'])
        self.saved_run['logwt'].extend(new_logwt.tolist())
        self.saved_run['logz'].extend(new_logz.tolist())
        self.saved_run['logzvar'].extend(new_logzvar.tolist())
        self.saved_run['h'].extend(new_h.tolist())

        # Reset results.
        self.new_run = None
        self.new_logl_min, self.new_logl_max = -np.inf, np.inf

        # Increment batch counter.
        self.batch += 1

        # Saved batch quantities.
        self.saved_run['batch_nlive'] = old_batch_nlive + [(max(new_d['n']))]
        self.saved_run['batch_bounds'] = old_batch_bounds + [((llmin, llmax))]

    def run_nested(self,
                   nlive_init=None,
                   maxiter_init=None,
                   maxcall_init=None,
                   dlogz_init=0.01,
                   logl_max_init=np.inf,
                   n_effective_init=np.inf,
                   nlive_batch=None,
                   wt_function=None,
                   wt_kwargs=None,
                   maxiter_batch=None,
                   maxcall_batch=None,
                   maxiter=None,
                   maxcall=None,
                   maxbatch=None,
                   n_effective=None,
                   stop_function=None,
                   stop_kwargs=None,
                   use_stop=True,
                   save_bounds=True,
                   print_progress=True,
                   print_func=None,
                   live_points=None,
                   resume=False,
                   checkpoint_file=None,
                   checkpoint_every=60):
        """
        **The main dynamic nested sampling loop.** After an initial "baseline"
        run using a constant number of live points, dynamically allocates
        additional (nested) samples to optimize a specified weight function
        until a specified stopping criterion is reached.

        Parameters
        ----------
        nlive_init : int, optional
            The number of live points used during the initial ("baseline")
            nested sampling run. Default is the number provided at
            initialization

        maxiter_init : int, optional
            Maximum number of iterations for the initial baseline nested
            sampling run. Iteration may stop earlier if the
            termination condition is reached. Default is `sys.maxsize`
            (no limit).

        maxcall_init : int, optional
            Maximum number of likelihood evaluations for the initial
            baseline nested sampling run. Iteration may stop earlier
            if the termination condition is reached. Default is `sys.maxsize`
            (no limit).

        dlogz_init : float, optional
            The baseline run will stop when the estimated contribution of the
            remaining prior volume to the total evidence falls below
            this threshold. Explicitly, the stopping criterion is
            `ln(z + z_est) - ln(z) < dlogz`, where `z` is the current
            evidence from all saved samples and `z_est` is the estimated
            contribution from the remaining volume. The default is
            `0.01`.

        logl_max_init : float, optional
            The baseline run will stop when the sampled ln(likelihood) exceeds
            this threshold. Default is no bound (`np.inf`).

        n_effective_init: int, optional
            Minimum number of effective posterior samples needed during the
            baseline run. If the estimated "effective sample size" (ESS)
            exceeds this number, sampling will terminate.
            Default is no ESS (`np.inf`).
            This option is deprecated and will be removed in a future release.

        nlive_batch : int, optional
            The number of live points used when adding additional samples
            from a nested sampling run within each batch. Default is the
            number provided at init

        wt_function : func, optional
            A cost function that takes a :class:`Results` instance
            and returns a log-likelihood range over which a new batch of
            samples should be generated. The default function simply
            computes a weighted average of the posterior and evidence
            information content as::

                weight = pfrac * pweight + (1. - pfrac) * zweight

        wt_kwargs : dict, optional
            Extra arguments to be passed to the weight function.

        maxiter_batch : int, optional
            Maximum number of iterations for the nested
            sampling run within each batch. Iteration may stop earlier
            if the termination condition is reached. Default is `sys.maxsize`
            (no limit).

        maxcall_batch : int, optional
            Maximum number of likelihood evaluations for the nested
            sampling run within each batch. Iteration may stop earlier
            if the termination condition is reached. Default is `sys.maxsize`
            (no limit).

        maxiter : int, optional
            Maximum number of iterations allowed. Default is `sys.maxsize`
            (no limit).

        maxcall : int, optional
            Maximum number of likelihood evaluations allowed.
            Default is `sys.maxsize` (no limit).

        maxbatch : int, optional
            Maximum number of batches allowed. Default is `sys.maxsize`
            (no limit).

        n_effective: int, optional
            Minimum number of effective posterior samples needed during the
            entire run. If the estimated "effective sample size" (ESS)
            exceeds this number, sampling will terminate.
            Default is max(10000, ndim^2)

        stop_function : func, optional
            A function that takes a :class:`Results` instance and
            returns a boolean indicating that we should terminate the run
            because we've collected enough samples.

        stop_kwargs : float, optional
            Extra arguments to be passed to the stopping function.

        use_stop : bool, optional
            Whether to evaluate our stopping function after each batch.
            Disabling this can improve performance if other stopping criteria
            such as :data:`maxcall` are already specified. Default is `True`.

        save_bounds : bool, optional
            Whether or not to save distributions used to bound
            the live points internally during dynamic live point allocation.
            Default is `True`.

        print_progress : bool, optional
            Whether to output a simple summary of the current run that
            updates each iteration. Default is `True`.

        print_func : function, optional
            A function that prints out the current state of the sampler.
            If not provided, the default :meth:`results.print_fn` is used.

        live_points: list of 3 `~numpy.ndarray` each with shape (nlive, ndim)
            and optionally list of blobs associated with these likelihood calls
            (if blob=True in the sampler)
            A set of live points used to initialize the nested sampling run.
            Contains `live_u`, the coordinates on the unit cube, `live_v`, the
            transformed variables, and `live_logl`, the associated
            loglikelihoods. By default, if these are not provided the initial
            set of live points will be drawn from the unit `npdim`-cube.
            **WARNING: It is crucial that the initial set of live points have
            been sampled from the prior. Failure to provide a set of valid
            live points will lead to incorrect results.**

        resume: bool, optional
            If resume is set to true, we will try to resume a previously
            interrupted run
        checkpoint_file: string, optional
            if not None The state of the sampler will be saved into this
            file every checkpoint_every seconds
        checkpoint_every: float, optional
            The number of seconds between checkpoints that will save
            the internal state of the sampler
        """

        # Check for deprecated options
        if n_effective_init is not np.inf:
            with warnings.catch_warnings():
                warnings.filterwarnings("once")
                warnings.warn(
                    "The n_effective_init option to DynamicSampler.run_nested "
                    "is deprecated and will be removed in future releases",
                    DeprecationWarning)

        # Initialize values.
        if maxcall is None:
            maxcall = sys.maxsize
        if maxiter is None:
            maxiter = sys.maxsize
        if maxiter_batch is None:
            maxiter_batch = sys.maxsize
        if maxcall_batch is None:
            maxcall_batch = sys.maxsize
        if maxbatch is None:
            maxbatch = sys.maxsize
        if maxiter_init is None:
            maxiter_init = sys.maxsize
        if maxcall_init is None:
            maxcall_init = sys.maxsize
        if wt_function is None:
            wt_function = weight_function
        if wt_kwargs is None:
            wt_kwargs = {}
        if stop_function is None:
            default_stop_function = True
            stop_function = stopping_function
        else:
            default_stop_function = False
        if stop_kwargs is None:
            stop_kwargs = {}
        if default_stop_function:
            if n_effective is None:
                # The reason to scale with square of number of
                # dimensions is because the number coefficients
                # defining covariance is roughly 0.5 * N^2
                n_effective = max(self.npdim * self.npdim, 10000)

            stop_kwargs['target_n_effective'] = n_effective
        nlive_init = nlive_init or self.nlive0
        nlive_batch = nlive_batch or self.nlive0

        # Run the main dynamic nested sampling loop.
        ncall = self.ncall

        niter = self.it - 1
        logl_bounds = (-np.inf, np.inf)
        maxcall_init = min(maxcall_init, maxcall)  # set max calls
        maxiter_init = min(maxiter_init, maxiter)  # set max iterations

        if resume and self.internal_state == DynamicSamplerStatesEnum.RUN_DONE:
            warnings.warn(
                """You tried to resume the run that has ended successfully.
This is not supported. No sampling was performed""", RuntimeWarning)
            return
        # Baseline run.
        pbar, print_func = get_print_func(print_func, print_progress)
        timer = DelayTimer(checkpoint_every)
        try:
            if not self.base:
                for results in self.sample_initial(
                        nlive=nlive_init,
                        dlogz=dlogz_init,
                        maxcall=maxcall_init,
                        maxiter=maxiter_init,
                        logl_max=logl_max_init,
                        live_points=live_points,
                        n_effective=n_effective_init,
                        resume=resume,
                        save_samples=True):
                    if resume:
                        resume = False
                    ncall += results.nc
                    niter += 1
                    if (checkpoint_file is not None and self.internal_state !=
                            DynamicSamplerStatesEnum.INBASEADDLIVE
                            and timer.is_time()):
                        self.save(checkpoint_file)
                    # Print progress.
                    if print_progress:
                        print_func(results,
                                   niter,
                                   ncall,
                                   nbatch=0,
                                   dlogz=dlogz_init,
                                   logl_max=logl_max_init)
            for n in range(self.batch, maxbatch):
                # Update stopping criteria.
                res = self.results
                mcall = min(maxcall - ncall, maxcall_batch)
                miter = min(maxiter - niter, maxiter_batch)
                if mcall > 0 and miter > 0 and use_stop:
                    if self.use_pool_stopfn:
                        M = self.M
                    else:
                        M = map
                    stop, stop_vals = stop_function(res,
                                                    stop_kwargs,
                                                    rstate=self.rstate,
                                                    M=M,
                                                    return_vals=True)
                    stop_val = stop_vals[2]
                else:
                    stop = False
                    stop_val = np.nan

                # If we have likelihood calls remaining, iterations remaining,
                # and we have failed to hit the minimum ESS, run our batch.
                if mcall > 0 and miter > 0 and not stop:
                    # Compute our sampling bounds using the provided
                    # weight function.
                    passback = self.add_batch(
                        nlive=nlive_batch,
                        wt_function=wt_function,
                        wt_kwargs=wt_kwargs,
                        maxiter=miter,
                        maxcall=mcall,
                        save_bounds=save_bounds,
                        print_progress=print_progress,
                        print_func=print_func,
                        stop_val=stop_val,
                        resume=resume,
                        checkpoint_file=checkpoint_file,
                        checkpoint_every=checkpoint_every)
                    if resume:
                        # The assumption here is after the first resume
                        # iteration we will proceed as normal
                        resume = False
                    ncall, niter, logl_bounds, results = passback
                elif logl_bounds[1] != np.inf:
                    # We ran at least one batch and now we're done!
                    if print_progress:
                        print_func(results,
                                   niter,
                                   ncall,
                                   nbatch=n,
                                   stop_val=stop_val,
                                   logl_min=logl_bounds[0],
                                   logl_max=logl_bounds[1])
                    break
                else:
                    # We didn't run a single batch but now we're done!
                    break
            self.internal_state = DynamicSamplerStatesEnum.RUN_DONE
            if checkpoint_file is not None:
                # In the very end I save the checkpoint no matter
                # the timing
                self.save(checkpoint_file)
        finally:
            if pbar is not None:
                pbar.close()
            self.loglikelihood.history_save()

    def add_batch(self,
                  nlive=500,
                  dlogz=1e-2,
                  mode='weight',
                  wt_function=None,
                  wt_kwargs=None,
                  maxiter=None,
                  maxcall=None,
                  logl_bounds=None,
                  save_bounds=True,
                  print_progress=True,
                  print_func=None,
                  stop_val=None,
                  resume=False,
                  checkpoint_file=None,
                  checkpoint_every=60):
        """
        Allocate an additional batch of (nested) samples based on
        the combined set of previous samples using the specified
        weight function.

        Parameters
        ----------
        nlive : int, optional
            The number of live points used when adding additional samples
            in the batch. Default is `500`.

        mode: string, optional
            How to allocate a new batch.
            The possible values are 'auto', 'weight', 'full', 'manual'
            'weight' means to use the weight_function to decide the optimal
            logl range.
            'full' means sample the whole posterior again
            'auto' means choose automatically, which currently means using
            'weight'
            'manual' means that logl_bounds need to be explicitely specified

        wt_function : func, optional
            A cost function that takes a `Results` instance
            and returns a log-likelihood range over which a new batch of
            samples should be generated. The default function simply
            computes a weighted average of the posterior and evidence
            information content as::

                weight = pfrac * pweight + (1. - pfrac) * zweight

        wt_kwargs : dict, optional
            Extra arguments to be passed to the weight function.

        maxiter : int, optional
            Maximum number of iterations allowed. Default is `sys.maxsize`
            (no limit).

        maxcall : int, optional
            Maximum number of likelihood evaluations allowed.
            Default is `sys.maxsize` (no limit).

        logl_bounds : tuple of size (2,), optional
            The ln(likelihood) bounds used to bracket the run. If `None`,
            the provided `wt_function` will be used to determine the bounds
            (this is the default behavior).

        save_bounds : bool, optional
            Whether or not to save distributions used to bound
            the live points internally during dynamic live point allocations.
            Default is `True`.

        print_progress : bool, optional
            Whether to output a simple summary of the current run that
            updates each iteration. Default is `True`.

        print_func : function, optional
            A function that prints out the current state of the sampler.
            If not provided, the default :meth:`results.print_fn` is used.

        stop_val : float, optional
            The value of the stopping criteria to be passed to
            :meth:`print_func`. Used internally within :meth:`run_nested` to
            keep track of progress.
        resume: bool, optional
            If resume is set to true, we will try to resume a previously
            interrupted run
        checkpoint_file: string, optional
            if not None The state of the sampler will be saved into this
            file every checkpoint_every seconds
        checkpoint_every: float, optional
            The number of seconds between checkpoints that will save
            the internal state of the sampler. The sampler will also be
            saved in the end of the run irrespective of checkpoint_every.
        """

        # Initialize values.
        maxcall = maxcall or sys.maxsize
        maxiter = maxiter or sys.maxsize
        wt_function = wt_function or weight_function
        wt_kwargs = wt_kwargs or {}
        stop_val = stop_val or np.nan

        res = self.results

        if mode != 'manual' and logl_bounds is not None:
            raise RuntimeError(
                "specified logl_bounds are only allowed for manual mode")
        if mode == 'manual' and logl_bounds is None:
            raise RuntimeError(
                "logl_bounds need to be specified for manual mode")
        if mode == 'auto' or mode == 'weight':
            logl_bounds = wt_function(res, wt_kwargs)
        # this is just for printing
        if logl_bounds is None:
            logl_min, logl_max = -np.inf, np.inf
        else:
            logl_min, logl_max = logl_bounds
        # For printing as well, we just display old logz,logzerr here
        logz, logzvar = res['logz'][-1], res['logzerr'][-1]**2

        # If we have either likelihood calls or iterations remaining,
        # add our new batch of live points.
        ncall, niter, n = self.ncall, self.it - 1, self.batch
        if checkpoint_file is not None:
            timer = DelayTimer(checkpoint_every)

        if maxcall > 0 and maxiter > 0:
            pbar, print_func = get_print_func(print_func, print_progress)
            try:
                results = None  # to silence pylint as
                # sample_batch() should return something given maxiter/maxcall
                for cur_results in self.sample_batch(nlive_new=nlive,
                                                     dlogz=dlogz,
                                                     logl_bounds=logl_bounds,
                                                     maxiter=maxiter,
                                                     maxcall=maxcall,
                                                     save_bounds=save_bounds,
                                                     resume=resume):
                    if resume:
                        # only one resume iteration, after that
                        # we switch to normal, although currently
                        # resume is not used anywhere after
                        resume = False
                    if cur_results.worst >= 0:
                        ncall += cur_results.nc
                        niter += 1

                    # Reorganize results.
                    results = IteratorResult(worst=cur_results.worst,
                                             ustar=cur_results.ustar,
                                             vstar=cur_results.vstar,
                                             loglstar=cur_results.loglstar,
                                             blob=None,
                                             logvol=np.nan,
                                             logwt=np.nan,
                                             logz=logz,
                                             logzvar=logzvar,
                                             h=np.nan,
                                             nc=cur_results.nc,
                                             worst_it=cur_results.worst_it,
                                             boundidx=cur_results.boundidx,
                                             bounditer=cur_results.bounditer,
                                             eff=cur_results.eff,
                                             delta_logz=np.nan)

                    # Print progress.
                    if print_progress:
                        print_func(results,
                                   niter,
                                   ncall,
                                   nbatch=n + 1,
                                   stop_val=stop_val,
                                   logl_min=logl_min,
                                   logl_max=logl_max)
                    if (checkpoint_file is not None and self.internal_state !=
                            DynamicSamplerStatesEnum.INBATCHADDLIVE
                            and self.internal_state !=
                            DynamicSamplerStatesEnum.BATCH_DONE
                            and timer.is_time()):
                        # we do not save the state if we are finishing the
                        # batch run and we are just adding live-points in
                        # the end
                        self.save(checkpoint_file)
            finally:
                if pbar is not None:
                    pbar.close()
                self.loglikelihood.history_save()

            # Combine batch with previous runs.
            self.combine_runs()
            # Pass back info.
            self.internal_state = DynamicSamplerStatesEnum.BATCH_DONE
            return ncall, niter, logl_bounds, results
        else:
            raise RuntimeError(
                'add_batch called with no leftover function calls'
                'or iterations')<|MERGE_RESOLUTION|>--- conflicted
+++ resolved
@@ -769,13 +769,9 @@
         batch_sampler.live_logl = live_logl
         batch_sampler.scale = live_scale
         batch_sampler.live_blobs = live_blobs
-<<<<<<< HEAD
         batch_sampler.distance_insertion_index = live_distance_index
         batch_sampler.likelihood_insertion_index = live_likelihood_index
-=======
-
         batch_sampler.update_bound_if_needed(logl_min)
->>>>>>> cc1502fd
         # Trigger an update of the internal bounding distribution based
         # on the "new" set of live points.
 
