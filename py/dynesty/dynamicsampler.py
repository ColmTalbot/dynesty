#!/usr/bin/env python
# -*- coding: utf-8 -*-
"""
Contains the dynamic nested sampler class :class:`DynamicSampler` used to
dynamically allocate nested samples. Note that :class:`DynamicSampler`
implicitly wraps a sampler from :mod:`~dynesty.nestedsamplers`. Also contains
the weight function :meth:`weight_function` and stopping function
:meth:`stopping_function`. These are used by default within
:class:`DynamicSampler` if corresponding functions are not provided
by the user.

"""

import sys
import warnings
import math
import copy
from enum import Enum
import numpy as np
from scipy.special import logsumexp
from .nestedsamplers import (UnitCubeSampler, SingleEllipsoidSampler,
                             MultiEllipsoidSampler, RadFriendsSampler,
                             SupFriendsSampler)
from .results import Results
from .utils import (get_seed_sequence, get_print_func, _kld_error,
                    compute_integrals, IteratorResult, IteratorResultShort,
                    get_enlarge_bootstrap, RunRecord, get_neff_from_logwt,
                    DelayTimer, save_sampler, restore_sampler)

__all__ = [
    "DynamicSampler",
    "weight_function",
    "stopping_function",
]

_SAMPLERS = {
    'none': UnitCubeSampler,
    'single': SingleEllipsoidSampler,
    'multi': MultiEllipsoidSampler,
    'balls': RadFriendsSampler,
    'cubes': SupFriendsSampler
}

_LOWL_VAL = -1e300


class DynamicSamplerStatesEnum(Enum):
    """ """
    INIT = 1  # after the constructor
    LIVEPOINTSINIT = 2  # after generating livepoints
    INBASE = 3  # during base runs
    BASE_DONE = 4  # base run done
    INBATCH = 5  # after at least one batch
    BATCH_DONE = 6  # after at least one batch
    INBASEADDLIVE = 7  # during addition of livepoints in the
    INBATCHADDLIVE = 8  # during addition of livepoints in the
    # end of the base run


def compute_weights(results):
    """ Derive evidence and posterior weights.
    return two arrays, evidence weights and posterior weights
    """
    logl = results.logl
    logz = results.logz  # final ln(evidence)
    logvol = results.logvol
    logwt = results.logwt
    samples_n = results.samples_n

    # TODO the logic here needs to be verified
    logz_remain = logl[-1] + logvol[-1]  # remainder
    logz_tot = np.logaddexp(logz[-1], logz_remain)  # estimated upper bound
    lzones = np.ones_like(logz)
    logzin = logsumexp([lzones * logz_tot, logz], axis=0,
                       b=[lzones, -lzones])  # ln(remaining evidence)
    logzweight = logzin - np.log(samples_n)  # ln(evidence weight)
    logzweight -= logsumexp(logzweight)  # normalize
    zweight = np.exp(logzweight)  # convert to linear scale

    # Derive posterior weights.
    pweight = np.exp(logwt - logz[-1])  # importance weight
    pweight /= np.sum(pweight)  # normalize
    return zweight, pweight


def weight_function(results, args=None, return_weights=False):
    """
    The default weight function utilized by :class:`DynamicSampler`.
    Zipped parameters are passed to the function via :data:`args`.
    Assigns each point a weight based on a weighted average of the
    posterior and evidence information content::

        weight = pfrac * pweight + (1. - pfrac) * zweight

    where `pfrac` is the fractional importance placed on the posterior,
    the evidence weight `zweight` is based on the estimated remaining
    posterior mass, and the posterior weight `pweight` is the sample's
    importance weight.

    Returns a set of log-likelihood bounds set by the earliest/latest
    samples where `weight > maxfrac * max(weight)`, with additional
    left/right padding based on `pad`.

    Parameters
    ----------
    results : :class:`Results` instance
        :class:`Results` instance.

    args : dictionary of keyword arguments, optional
        Arguments used to set the log-likelihood bounds used for sampling,
        as described above. Default values are `pfrac = 0.8`, `maxfrac = 0.8`,
        and `pad = 1`.

    return_weights : bool, optional
        Whether to return the individual weights (and their components) used
        to compute the log-likelihood bounds. Default is `False`.

    Returns
    -------
    logl_bounds : tuple with shape (2,)
        Log-likelihood bounds `(logl_min, logl_max)` determined by the weights.

    weights : tuple with shape (3,), optional
        The individual weights `(pweight, zweight, weight)` used to determine
        `logl_bounds`.

    """

    # Initialize hyperparameters.
    if args is None:
        args = {}
    pfrac = args.get('pfrac', 0.8)
    if not 0. <= pfrac <= 1.:
        raise ValueError(
            f"The provided `pfrac` {pfrac} is not between 0. and 1.")
    maxfrac = args.get('maxfrac', 0.8)
    if not 0. <= maxfrac <= 1.:
        raise ValueError(
            f"The provided `maxfrac` {maxfrac} is not between 0. and 1.")
    lpad = args.get('pad', 1)
    if lpad < 0:
        raise ValueError(f"`lpad` {lpad} is less than zero.")

    zweight, pweight = compute_weights(results)

    # Compute combined weights.
    weight = (1. - pfrac) * zweight + pfrac * pweight

    # Compute logl bounds
    # we pad by lpad on each side (2lpad total)
    # if this brings us outside the range on on side, I add it on another
    nsamps = len(weight)
    bounds = np.nonzero(weight > maxfrac * np.max(weight))[0]
    bounds = (bounds[0] - lpad, bounds[-1] + lpad)
    logl = results.logl
    if bounds[1] > nsamps - 1:
        # overflow on the RHS, so we move the left side
        bounds = [bounds[0] - (bounds[1] - (nsamps - 1)), nsamps - 1]
    if bounds[0] < 0:
        # if we overflow on the leftside we set the edge to -inf and expand
        # the RHS
        logl_min = -np.inf
        logl_max = logl[min(bounds[1] - bounds[0], nsamps - 1)]
    else:
        logl_min, logl_max = logl[bounds[0]], logl[bounds[1]]
    if bounds[1] == nsamps - 1:
        logl_max = np.inf
    if return_weights:
        return (logl_min, logl_max), (pweight, zweight, weight)
    else:
        return (logl_min, logl_max)


def _get_update_interval_ratio(update_interval, sample, bound, ndim, nlive,
                               slices, walks):
    """
    Get the update_interval divided by the number of live points
    """
    if update_interval is None:
        if sample == 'unif':
            update_interval_frac = 1.5
        elif sample == 'rwalk':
            update_interval_frac = 0.15 * walks
        elif sample == 'slice':
            update_interval_frac = 0.9 * ndim * slices
        elif sample == 'rslice':
            update_interval_frac = 2.0 * slices
        elif sample == 'hslice':
            update_interval_frac = 25.0 * slices
        else:
            raise ValueError(f"Unknown sampling method: '{sample}'")
    elif isinstance(update_interval, float):
        update_interval_frac = update_interval
    elif isinstance(update_interval, int):
        update_interval_frac = update_interval * 1. / nlive
    else:
        raise RuntimeError(f'Strange update_interval value {update_interval}')
    if bound == 'none':
        update_interval_frac = np.inf
    return update_interval_frac


def stopping_function(results,
                      args=None,
                      rstate=None,
                      M=None,
                      return_vals=False):
    """
    The default stopping function utilized by :class:`DynamicSampler`.
    Zipped parameters are passed to the function via :data:`args`.
    Assigns the run a stopping value based on a weighted average of the
    stopping values for the posterior and evidence::

        stop = pfrac * stop_post + (1.- pfrac) * stop_evid

    The evidence stopping value is based on the estimated evidence error
    (i.e. standard deviation) relative to a given threshold::

        stop_evid = evid_std / evid_thresh

    The posterior stopping value is based on the estimated effective number
    of samples.

        stop_post = target_n_effective / n_effective

    Estimates of the mean and standard deviation are computed using `n_mc`
    realizations of the input using a provided `'error'` keyword (either
    `'jitter'` or `'resample'`, which call related functions :meth:`jitter_run`
    and :meth:`resample_run` in :mod:`dynesty.utils`, respectively.

    Returns the boolean `stop <= 1`. If `True`, the :class:`DynamicSampler`
    will stop adding new samples to our results.

    Parameters
    ----------
    results : :class:`Results` instance
        :class:`Results` instance.

    args : dictionary of keyword arguments, optional
        Arguments used to set the stopping values. Default values are
        `pfrac = 1.0`, `evid_thresh = 0.1`, `target_n_effective = 10000`,
        `n_mc = 0`, `error = 'jitter'`, and `approx = True`.

    rstate : `~numpy.random.Generator`, optional
        `~numpy.random.Generator` instance.

    M : `map` function, optional
        An alias to a `map`-like function. This allows users to pass
        functions from pools (e.g., `pool.map`) to compute realizations in
        parallel. By default the standard `map` function is used.

    return_vals : bool, optional
        Whether to return the stopping value (and its components). Default
        is `False`.

    Returns
    -------
    stop_flag : bool
        Boolean flag indicating whether we have passed the desired stopping
        criteria.

    stop_vals : tuple of shape (3,), optional
        The individual stopping values `(stop_post, stop_evid, stop)` used
        to determine the stopping criteria.

    """

    # Initialize values.
    if args is None:
        args = {}
    if M is None:
        M = map

    # Initialize hyperparameters.
    pfrac = args.get('pfrac', 1.0)
    if not 0. <= pfrac <= 1.:
        raise ValueError(
            f"The provided `pfrac` {pfrac} is not between 0. and 1.")
    evid_thresh = args.get('evid_thresh', 0.1)
    if pfrac < 1. and evid_thresh < 0.:
        raise ValueError(
            f"The provided `evid_thresh` {evid_thresh} is not non-negative "
            f"even though `pfrac` is {pfrac}.")
    target_n_effective = args.get('target_n_effective', 10000)

    if pfrac > 0. and target_n_effective < 0.:
        raise ValueError(
            f"The provided `target_n_effective` {target_n_effective} " +
            f"is not non-negative even though `pfrac` is {pfrac}")
    n_mc = args.get('n_mc', 0)
    if n_mc < 0:
        raise ValueError(f"The number of realizations {n_mc} must be greater "
                         "or equal to zero.")
    if n_mc > 0 and n_mc < 20:
        warnings.warn("Using a small number of realizations might result in "
                      "excessively noisy stopping value estimates.")
    error = args.get('error', 'jitter')
    if error not in {'jitter', 'resample'}:
        raise ValueError(f"The chosen `'error'` option {error} is not valid.")
    approx = args.get('approx', True)

    if n_mc > 1:
        # Compute realizations of ln(evidence) and the KL divergence.
        rlist = [results for i in range(n_mc)]
        error_list = [error for i in range(n_mc)]
        approx_list = [approx for i in range(n_mc)]
        seeds = get_seed_sequence(rstate, n_mc)
        args = zip(rlist, error_list, approx_list, seeds)
        outputs = list(M(_kld_error, args))
        lnz_arr = np.array([res[1].logz[-1] for res in outputs])
        # Evidence stopping value.
        lnz_std = np.std(lnz_arr)
    else:
        lnz_std = results.logzerr[-1]

    stop_evid = lnz_std / evid_thresh

    n_effective = get_neff_from_logwt(results.logwt)
    stop_post = target_n_effective / n_effective

    # Effective stopping value.
    stop = pfrac * stop_post + (1. - pfrac) * stop_evid

    if return_vals:
        return stop <= 1., (stop_post, stop_evid, stop)
    else:
        return stop <= 1.


def initialize_live_points(live_points,
                           prior_transform,
                           loglikelihood,
                           M,
                           nlive=None,
                           npdim=None,
                           rstate=None,
                           blob=False,
                           use_pool_ptform=None):
    """
    Initialize the first set of live points before starting the sampling

    Parameters:
    live_points: tuple of arrays or None
        This can be either none or tuple of 3 arrays (u, v, logl), i.e.
        point location in cube coordinates, point location in original
        coordinates, and logl values
    prior_transform: function
    log_likelihood: function
    M: function
        The function supporting parallel calls like M(func, list)
    nlive: int
        Number of live-points
    npdim: int
        Number of dimensions
    rstate: :class: numpy.random.RandomGenerator
    use_pool_ptform: bool or None
        The flag to perform prior transform using multiprocessing pool or not

    Returns:
    (live_u, live_v, live_logl, blobs): tuple
        The tuple of arrays.
        The first is in unit cube coordinates.
        The second is in the original coordinates.
        The third are the log-likelihood valuess.
        The fourth are the array of blobs (or None)
    """
    if live_points is None:
        # If no live points are provided, propose them by randomly
        # sampling from the unit cube.
        n_attempts = 100
        for _ in range(n_attempts):
            live_u = rstate.uniform(size=(nlive, npdim))
            if use_pool_ptform:
                live_v = M(prior_transform, np.asarray(live_u))
            else:
                live_v = map(prior_transform, np.asarray(live_u))
            live_v = np.array(list(live_v))
            live_logl = loglikelihood.map(np.asarray(live_v))
            if blob:
                live_blobs = np.array([_.blob for _ in live_logl])
            live_logl = np.array([_.val for _ in live_logl])

            # Convert all `-np.inf` log-likelihoods to finite large
            # numbers. Necessary to keep estimators in our sampler from
            # breaking.
            for i, logl in enumerate(live_logl):
                if not np.isfinite(logl):
                    if np.sign(logl) < 0:
                        live_logl[i] = _LOWL_VAL
                    else:
                        raise ValueError(
                            f"The log-likelihood ({logl}) of live "
                            f"point {i} located at u={live_u[i]} "
                            f"v={live_v[i]} is invalid.")

            # Check to make sure there is at least one finite
            # log-likelihood value within the initial set of live
            # points.
            if np.any(live_logl != _LOWL_VAL):
                break
        else:
            # If we found nothing after many attempts, raise the alarm.
            raise RuntimeError(f"After {n_attempts} attempts, not a single "
                               "live "
                               "point had a valid log-likelihood! Please "
                               "check your prior transform and/or "
                               "log-likelihood.")
    else:
        # If live points were provided, convert the log-likelihoods and
        # then run a quick safety check.
        live_u, live_v, live_logl, blobs = live_points

        for i, logl in enumerate(live_logl):
            if not np.isfinite(logl):
                if np.sign(logl) < 0:
                    live_logl[i] = _LOWL_VAL
                else:
                    raise ValueError("The log-likelihood ({0}) of live "
                                     "point {1} located at u={2} v={3} "
                                     " is invalid.".format(
                                         logl, i, live_u[i], live_v[i]))
        if all(live_logl == _LOWL_VAL):
            raise ValueError("Not a single provided live point has a "
                             "valid log-likelihood!")
    if (np.ptp(live_logl) == 0):
        warnings.warn(
            'All the initial likelihood values are the same. '
            'You likely have a plateau in the likelihood. '
            'Nested sampling is *NOT* guaranteed to work in this case',
            RuntimeWarning)
    if not blob:
        live_blobs = None
    return (live_u, live_v, live_logl, live_blobs)


class DynamicSampler:
    """
    A dynamic nested sampler that allocates live points adaptively during
    a single run according to a specified weight function until a specified
    stopping criteria is reached.

    Parameters
    ----------
    loglikelihood : function
        Function returning ln(likelihood) given parameters as a 1-d `~numpy`
        array of length `ndim`.

    prior_transform : function
        Function transforming a sample from the a unit cube to the parameter
        space of interest according to the prior.

    npdim : int, optional
        Number of parameters accepted by `prior_transform`.

    bound : {`'none'`, `'single'`, `'multi'`, `'balls'`, `'cubes'`}, optional
        Method used to approximately bound the prior using the current
        set of live points. Conditions the sampling methods used to
        propose new live points.

    method : {`'unif'`, `'rwalk'`,
        `'slice'`, `'rslice'`, `'hslice'`}, optional
        Method used to sample uniformly within the likelihood constraint,
        conditioned on the provided bounds.

    update_interval : int
        Only update the bounding distribution every `update_interval`-th
        likelihood call.

    first_update : dict
        A dictionary containing parameters governing when the sampler should
        first update the bounding distribution from the unit cube to the one
        specified by the user.

    rstate : `~numpy.random.Generator`
        `~numpy.random.Generator` instance.

    queue_size: int
        Carry out likelihood evaluations in parallel by queueing up new live
        point proposals using (at most) this many threads/members.

    pool: pool
        Use this pool of workers to execute operations in parallel.

    use_pool : dict
        A dictionary containing flags indicating where the provided `pool`
        should be used to execute operations in parallel.

    ncdim: int
        Number of clustered dimensions

    nlive0: int
        Default number of live points to use

    kwargs : dict, optional
        A dictionary of additional parameters (described below).
    """

    def __init__(self, loglikelihood, prior_transform, npdim, bound, method,
                 update_interval_ratio, first_update, rstate, queue_size, pool,
                 use_pool, ncdim, nlive0, kwargs):

        # distributions
        self.loglikelihood = loglikelihood
        self.prior_transform = prior_transform
        self.npdim = npdim
        self.ncdim = ncdim
        self.blob = kwargs.get('blob') or False
        # bounding/sampling
        self.bounding = bound
        self.method = method
        self.update_interval_ratio = update_interval_ratio
        self.first_update = first_update

        # internal sampler object
        self.sampler = None

        # extra arguments
        self.kwargs = kwargs

        self.enlarge, self.bootstrap = get_enlarge_bootstrap(
            method, kwargs.get('enlarge'), kwargs.get('bootstrap'))

        self.walks = self.kwargs.get('walks', 25)
        self.slices = self.kwargs.get('slices', 3)
        self.cite = self.kwargs.get('cite')
        self.custom_update = self.kwargs.get('update_func')

        # random state
        self.rstate = rstate

        # parallelism
        self.queue_size = queue_size
        self.pool = pool
        if self.pool is None:
            self.M = map
        else:
            self.M = pool.map

        self.use_pool = use_pool  # provided flags for when to use the pool
        self.use_pool_ptform = use_pool.get('prior_transform', True)
        self.use_pool_logl = use_pool.get('loglikelihood', True)
        self.use_pool_evolve = use_pool.get('propose_point', True)
        self.use_pool_update = use_pool.get('update_bound', True)
        self.use_pool_stopfn = use_pool.get('stop_function', True)

        # sampling details
        self.it = 1  # number of iterations
        self.batch = 0  # number of batches allocated dynamically
        self.ncall = 0  # number of function calls
        self.bound = []  # initial states used to compute bounds
        self.eff = 1.  # sampling efficiency
        self.base = False  # base run complete
        self.nlive0 = nlive0
        self.internal_state = DynamicSamplerStatesEnum.INIT

        self.saved_run = RunRecord(dynamic=True)
        self.base_run = RunRecord(dynamic=True)
        self.new_run = RunRecord(dynamic=True)

        self.new_logl_min, self.new_logl_max = -np.inf, np.inf  # logl bounds

        # these are set-up during sampling
        self.live_u = None
        self.live_v = None
        self.live_it = None
        self.live_bound = None
        self.live_logl = None
        self.live_init = None
        self.nlive_init = None
        self.batch_sampler = None

    def __setstate__(self, state):
        self.__dict__ = state
        self.pool = None
        self.M = map

    def __getstate__(self):
        """Get state information for pickling."""

        state = self.__dict__.copy()

        # deal with pool
        del state['pool']  # remove pool
        del state['M']  # remove `pool.map` function hook

        return state

    def save(self, fname):
        """
        Save the state of the dynamic sampler in a file

        Parameters
        ----------
        fname: string
            Filename of the save file.

        """
        save_sampler(self, fname)

    @staticmethod
    def restore(fname, pool=None):
        """
        Restore the dynamic sampler from a file.
        It is assumed that the file was created using .save() method
        of DynamicNestedSampler or as a result of checkpointing during
        run_nested()

        Parameters
        ----------
        fname: string
            Filename of the save file.
        pool: object(optional)
            The multiprocessing pool-like object that supports map()
            calls that will be used in the restored object.

        """
        return restore_sampler(fname, pool=pool)

    def __get_update_interval(self, update_interval, nlive):
        if not isinstance(update_interval, int):
            if isinstance(update_interval, float):
                cur_update_interval_ratio = update_interval
            elif update_interval is None:
                cur_update_interval_ratio = self.update_interval_ratio
            else:
                raise RuntimeError(
                    str.format('Weird update_interval value {}',
                               update_interval))
            update_interval = int(
                max(
                    min(np.round(cur_update_interval_ratio * nlive),
                        sys.maxsize), 1))
        return update_interval

    def reset(self):
        """Re-initialize the sampler."""

        # sampling
        self.it = 1
        self.batch = 0
        self.ncall = 0
        self.bound = []
        self.eff = 1.
        self.base = False

        self.saved_run = RunRecord(dynamic=True)
        self.base_run = RunRecord(dynamic=True)
        self.new_run = RunRecord(dynamic=True)
        self.new_logl_min, self.new_logl_max = -np.inf, np.inf

    @property
    def results(self):
        """Saved results from the dynamic nested sampling run. All saved
        bounds are also returned."""
        d = {}
        for k in [
                'nc', 'v', 'id', 'batch', 'it', 'u', 'n', 'logwt', 'logl',
                'logvol', 'logz', 'logzvar', 'h', 'batch_nlive',
                'batch_bounds', 'blob'
        ]:
            d[k] = np.array(self.saved_run[k])

        # Add all saved samples (and ancillary quantities) to the results.
        with warnings.catch_warnings():
            warnings.simplefilter("ignore")
            results = [('niter', self.it - 1), ('ncall', d['nc']),
                       ('eff', self.eff), ('samples', d['v'])]
            for k in ['id', 'batch', 'it', 'u', 'n']:
                results.append(('samples_' + k, d[k]))
            for k in [
                    'logwt', 'logl', 'logvol', 'logz', 'batch_nlive',
                    'batch_bounds', 'blob'
            ]:
                results.append((k, d[k]))
            results.append(('logzerr', np.sqrt(d['logzvar'])))
            results.append(('information', d['h']))

        # Add any saved bounds (and ancillary quantities) to the results.
        if self.sampler.save_bounds:
            results.append(('bound', copy.deepcopy(self.bound)))
            results.append(
                ('bound_iter', np.array(self.saved_run['bounditer'])))
            results.append(
<<<<<<< HEAD
                ('samples_bound', np.array(self.saved_run.D['boundidx'])))
            for key in ['scale', 'distance_insertion_index', 'likelihood_insertion_index']:
                results.append((key, np.array(self.saved_run.D[key])))
=======
                ('samples_bound', np.array(self.saved_run['boundidx'])))
            results.append(('scale', np.array(self.saved_run['scale'])))
>>>>>>> 68b84f05

        return Results(results)

    @property
    def n_effective(self):
        """
        Estimate the effective number of posterior samples using the Kish
        Effective Sample Size (ESS) where `ESS = sum(wts)^2 / sum(wts^2)`.
        Note that this is `len(wts)` when `wts` are uniform and
        `1` if there is only one non-zero element in `wts`.

        """
        logwt = self.saved_run['logwt']
        if len(logwt) == 0 or np.isneginf(np.max(logwt)):
            # If there are no saved weights, or its -inf return 0.
            return 0
        else:
            return get_neff_from_logwt(np.asarray(logwt))

    @property
    def citations(self):
        """
        Return list of papers that should be cited given the specified
        configuration of the sampler.

        """

        return self.cite

    def sample_initial(self,
                       nlive=None,
                       update_interval=None,
                       first_update=None,
                       maxiter=None,
                       maxcall=None,
                       logl_max=np.inf,
                       dlogz=0.01,
                       n_effective=np.inf,
                       live_points=None,
                       save_samples=False,
                       resume=False):
        """
        Generate a series of initial samples from a nested sampling
        run using a fixed number of live points using an internal
        sampler from :mod:`~dynesty.nestedsamplers`. Instantiates a
        generator that will be called by the user.

        Parameters
        ----------
        nlive : int, optional
            The number of live points to use for the baseline nested
            sampling run. Default is either nlive0 parameter of 500

        update_interval : int or float, optional
            If an integer is passed, only update the bounding distribution
            every `update_interval`-th likelihood call. If a float is passed,
            update the bound after every `round(update_interval * nlive)`-th
            likelihood call. Larger update intervals can be more efficient
            when the likelihood function is quick to evaluate. If no value is
            provided, defaults to the value passed during initialization.

        first_update : dict, optional
            A dictionary containing parameters governing when the sampler will
            first update the bounding distribution from the unit cube
            (`'none'`) to the one specified by `sample`.

        maxiter : int, optional
            Maximum number of iterations. Iteration may stop earlier if the
            termination condition is reached. Default is `sys.maxsize`
            (no limit).

        maxcall : int, optional
            Maximum number of likelihood evaluations. Iteration may stop
            earlier if termination condition is reached. Default is
            `sys.maxsize` (no limit).

        dlogz : float, optional
            Iteration will stop when the estimated contribution of the
            remaining prior volume to the total evidence falls below
            this threshold. Explicitly, the stopping criterion is
            `ln(z + z_est) - ln(z) < dlogz`, where `z` is the current
            evidence from all saved samples and `z_est` is the estimated
            contribution from the remaining volume. The default is
            `0.01`.

        logl_max : float, optional
            Iteration will stop when the sampled ln(likelihood) exceeds the
            threshold set by `logl_max`. Default is no bound (`np.inf`).

        n_effective: int, optional
            This option is deprecated and will be removed in a future release.

        live_points : list of 3 `~numpy.ndarray` each with shape (nlive, ndim)
            A set of live points used to initialize the nested sampling run.
            Contains `live_u`, the coordinates on the unit cube, `live_v`, the
            transformed variables, and `live_logl`, the associated
            loglikelihoods. By default, if these are not provided the initial
            set of live points will be drawn from the unit `npdim`-cube.
            **WARNING: It is crucial that the initial set of live points have
            been sampled from the prior. Failure to provide a set of valid
            live points will lead to incorrect results.**

        Returns
        -------
        worst : int
            Index of the live point with the worst likelihood. This is our
            new dead point sample.

        ustar : `~numpy.ndarray` with shape (npdim,)
            Position of the sample.

        vstar : `~numpy.ndarray` with shape (ndim,)
            Transformed position of the sample.

        loglstar : float
            Ln(likelihood) of the sample.

        logvol : float
            Ln(prior volume) within the sample.

        logwt : float
            Ln(weight) of the sample.

        logz : float
            Cumulative ln(evidence) up to the sample (inclusive).

        logzvar : float
            Estimated cumulative variance on `logz` (inclusive).

        h : float
            Cumulative information up to the sample (inclusive).

        nc : int
            Number of likelihood calls performed before the new
            live point was accepted.

        worst_it : int
            Iteration when the live (now dead) point was originally proposed.

        boundidx : int
            Index of the bound the dead point was originally drawn from.

        bounditer : int
            Index of the bound being used at the current iteration.

        eff : float
            The cumulative sampling efficiency (in percent).

        delta_logz : float
            The estimated remaining evidence expressed as the ln(ratio) of the
            current evidence.

        """

        # Check for deprecated options
        if n_effective is not np.inf:
            with warnings.catch_warnings():
                warnings.filterwarnings("once")
                warnings.warn(
                    "The n_effective option to DynamicSampler.sample_initial "
                    "is deprecated and will be removed in future releases",
                    DeprecationWarning)

        # Initialize inputs.
        if maxcall is None:
            maxcall = sys.maxsize
        if maxiter is None:
            maxiter = sys.maxsize
        nlive = nlive or self.nlive0
        update_interval = self.__get_update_interval(update_interval, nlive)
        if nlive <= 2 * self.ncdim:
            warnings.warn("Beware: `nlive_init <= 2 * ndim`!")

        if not resume:
            # Reset saved results to avoid any possible conflicts.
            self.reset()

            (self.live_u, self.live_v, self.live_logl,
             blobs) = initialize_live_points(
                 live_points,
                 self.prior_transform,
                 self.loglikelihood,
                 self.M,
                 nlive=nlive,
                 npdim=self.npdim,
                 rstate=self.rstate,
                 blob=self.blob,
                 use_pool_ptform=self.use_pool_ptform)
            if self.blob:
                self.live_blobs = blobs
            else:
                self.live_blobs = None
            self.nlive_init = len(self.live_u)

            # (Re-)bundle live points.
            live_points = [
                self.live_u, self.live_v, self.live_logl, self.live_blobs
            ]
            self.live_init = [np.array(_) for _ in live_points]
            self.ncall += self.nlive_init
            self.live_bound = np.zeros(self.nlive_init, dtype=int)
            self.live_it = np.zeros(self.nlive_init, dtype=int)

            bounding = self.bounding

            if first_update is None:
                first_update = self.first_update
            self.sampler = _SAMPLERS[bounding](self.loglikelihood,
                                               self.prior_transform,
                                               self.npdim,
                                               self.live_init,
                                               self.method,
                                               update_interval,
                                               first_update,
                                               self.rstate,
                                               self.queue_size,
                                               self.pool,
                                               self.use_pool,
                                               ncdim=self.ncdim,
                                               kwargs=self.kwargs,
                                               blob=self.blob)
            self.bound = self.sampler.bound
            self.internal_state = DynamicSamplerStatesEnum.LIVEPOINTSINIT
<<<<<<< HEAD
        # Run the sampler internally as a generator.
        for i in range(1):
            for it, results in enumerate(
                    self.sampler.sample(maxiter=maxiter,
                                        save_samples=save_samples,
                                        maxcall=maxcall,
                                        dlogz=dlogz)):
                # Grab results.

                # Save our base run (which we will use later).
                add_info = dict(id=results.worst,
                                u=results.ustar,
                                v=results.vstar,
                                logl=results.loglstar,
                                logvol=results.logvol,
                                logwt=results.logwt,
                                logz=results.logz,
                                logzvar=results.logzvar,
                                h=results.h,
                                nc=results.nc,
                                it=results.worst_it,
                                n=self.nlive_init,
                                boundidx=results.boundidx,
                                bounditer=results.bounditer,
                                scale=self.sampler.scale,
                                distance_insertion_index=self.sampler.distance_insertion_index,
                                likelihood_insertion_index=self.sampler.likelihood_insertion_index,
                                )

                self.base_run.append(add_info)
                self.saved_run.append(add_info)

                # Increment relevant counters.
                self.ncall += results.nc
                self.eff = 100. * self.it / self.ncall
                self.it += 1
                self.internal_state = DynamicSamplerStatesEnum.INBASE
                yield IteratorResult(worst=results.worst,
                                     ustar=results.ustar,
                                     vstar=results.vstar,
                                     loglstar=results.loglstar,
                                     logvol=results.logvol,
                                     logwt=results.logwt,
                                     logz=results.logz,
                                     logzvar=results.logzvar,
                                     h=results.h,
                                     nc=results.nc,
                                     worst_it=results.worst_it,
                                     boundidx=results.boundidx,
                                     bounditer=results.bounditer,
                                     eff=self.eff,
                                     delta_logz=results.delta_logz)
            self.internal_state = DynamicSamplerStatesEnum.INBASEADDLIVE
            for it, results in enumerate(self.sampler.add_live_points()):
                # Grab results.

                add_info = dict(id=results.worst,
                                u=results.ustar,
                                v=results.vstar,
                                logl=results.loglstar,
                                logvol=results.logvol,
                                logwt=results.logwt,
                                logz=results.logz,
                                logzvar=results.logzvar,
                                h=results.h,
                                nc=results.nc,
                                it=results.worst_it,
                                n=self.nlive_init - it,
                                boundidx=results.boundidx,
                                bounditer=results.bounditer,
                                scale=self.sampler.scale,
                                distance_insertion_index=-1,
                                likelihood_insertion_index=-1,
                                )

                self.base_run.append(add_info)
                self.saved_run.append(add_info)

                # Increment relevant counters.
                self.eff = 100. * self.it / self.ncall
                self.it += 1
                yield IteratorResult(worst=results.worst,
                                     ustar=results.ustar,
                                     vstar=results.vstar,
                                     loglstar=results.loglstar,
                                     logvol=results.logvol,
                                     logwt=results.logwt,
                                     logz=results.logz,
                                     logzvar=results.logzvar,
                                     h=results.h,
                                     nc=results.nc,
                                     worst_it=results.worst_it,
                                     boundidx=results.boundidx,
                                     bounditer=results.bounditer,
                                     eff=self.eff,
                                     delta_logz=results.delta_logz)
=======
            # Run the sampler internally as a generator.
        for it, results in enumerate(
                self.sampler.sample(maxiter=maxiter,
                                    save_samples=save_samples,
                                    maxcall=maxcall,
                                    dlogz=dlogz)):
            # Grab results.

            # Save our base run (which we will use later).
            add_info = dict(id=results.worst,
                            u=results.ustar,
                            v=results.vstar,
                            logl=results.loglstar,
                            logvol=results.logvol,
                            logwt=results.logwt,
                            logz=results.logz,
                            logzvar=results.logzvar,
                            h=results.h,
                            nc=results.nc,
                            it=results.worst_it,
                            n=self.nlive_init,
                            blob=results.blob,
                            boundidx=results.boundidx,
                            bounditer=results.bounditer,
                            scale=self.sampler.scale)

            self.base_run.append(add_info)
            self.saved_run.append(add_info)

            # Increment relevant counters.
            self.ncall += results.nc
            self.eff = 100. * self.it / self.ncall
            self.it += 1
            self.internal_state = DynamicSamplerStatesEnum.INBASE
            yield IteratorResult(worst=results.worst,
                                 ustar=results.ustar,
                                 vstar=results.vstar,
                                 loglstar=results.loglstar,
                                 logvol=results.logvol,
                                 logwt=results.logwt,
                                 logz=results.logz,
                                 logzvar=results.logzvar,
                                 h=results.h,
                                 nc=results.nc,
                                 blob=results.blob,
                                 worst_it=results.worst_it,
                                 boundidx=results.boundidx,
                                 bounditer=results.bounditer,
                                 eff=self.eff,
                                 delta_logz=results.delta_logz)
        self.internal_state = DynamicSamplerStatesEnum.INBASEADDLIVE
        for it, results in enumerate(self.sampler.add_live_points()):
            # Grab results.

            add_info = dict(id=results.worst,
                            u=results.ustar,
                            v=results.vstar,
                            logl=results.loglstar,
                            logvol=results.logvol,
                            logwt=results.logwt,
                            logz=results.logz,
                            logzvar=results.logzvar,
                            h=results.h,
                            blob=results.blob,
                            nc=results.nc,
                            it=results.worst_it,
                            n=self.nlive_init - it,
                            boundidx=results.boundidx,
                            bounditer=results.bounditer,
                            scale=self.sampler.scale)

            self.base_run.append(add_info)
            self.saved_run.append(add_info)

            # Increment relevant counters.
            self.eff = 100. * self.it / self.ncall
            self.it += 1
            yield IteratorResult(worst=results.worst,
                                 ustar=results.ustar,
                                 vstar=results.vstar,
                                 loglstar=results.loglstar,
                                 logvol=results.logvol,
                                 logwt=results.logwt,
                                 logz=results.logz,
                                 logzvar=results.logzvar,
                                 h=results.h,
                                 blob=results.blob,
                                 nc=results.nc,
                                 worst_it=results.worst_it,
                                 boundidx=results.boundidx,
                                 bounditer=results.bounditer,
                                 eff=self.eff,
                                 delta_logz=results.delta_logz)
>>>>>>> 68b84f05
        new_vals = {}
        (new_vals['logwt'], new_vals['logz'], new_vals['logzvar'],
         new_vals['h']) = compute_integrals(logl=self.saved_run['logl'],
                                            logvol=self.saved_run['logvol'])
        for curk in ['logwt', 'logz', 'logzvar', 'h']:
            self.saved_run[curk] = new_vals[curk].tolist()
            self.base_run[curk] = new_vals[curk].tolist()

        self.base = True  # baseline run complete
        self.saved_run['batch'] = np.zeros(len(self.saved_run['id']),
                                           dtype=int)  # batch

        self.saved_run['batch_nlive'].append(self.nlive_init)  # initial nlive
        self.saved_run['batch_bounds'].append(
            (-np.inf, np.inf))  # initial bounds
        self.internal_state = DynamicSamplerStatesEnum.BASE_DONE

    def sample_batch(self,
                     dlogz=0.01,
                     nlive_new=None,
                     update_interval=None,
                     logl_bounds=None,
                     maxiter=None,
                     maxcall=None,
                     save_bounds=True,
                     resume=False):
        """
        Generate an additional series of nested samples that will be combined
        with the previous set of dead points. Works by hacking the internal
        `sampler` object.
        Instantiates a generator that will be called by the user.

        Parameters
        ----------
        nlive_new : int
            Number of new live points to be added. Default is `500`.

        update_interval : int or float, optional
            If an integer is passed, only update the bounding distribution
            every `update_interval`-th likelihood call. If a float is passed,
            update the bound after every `round(update_interval * nlive)`-th
            likelihood call. Larger update intervals can be more efficient
            when the likelihood function is quick to evaluate. If no value is
            provided, defaults to the value passed during initialization.

        logl_bounds : tuple of size (2,), optional
            The ln(likelihood) bounds used to bracket the run. If `None`,
            the default bounds span the entire range covered by the
            original run.

        maxiter : int, optional
            Maximum number of iterations. Iteration may stop earlier if the
            termination condition is reached. Default is `sys.maxsize`
            (no limit).

        maxcall : int, optional
            Maximum number of likelihood evaluations. Iteration may stop
            earlier if termination condition is reached. Default is
            `sys.maxsize` (no limit).

        save_bounds : bool, optional
            Whether or not to save past distributions used to bound
            the live points internally. Default is `True`.

        dlogz : float, optional
            The stopping point in terms of remaining delta(logz)

        Returns
        -------
        worst : int
            Index of the live point with the worst likelihood. This is our
            new dead point sample. **Negative values indicate the index
            of a new live point generated when initializing a new batch.**

        ustar : `~numpy.ndarray` with shape (npdim,)
            Position of the sample.

        vstar : `~numpy.ndarray` with shape (ndim,)
            Transformed position of the sample.

        loglstar : float
            Ln(likelihood) of the sample.

        nc : int
            Number of likelihood calls performed before the new
            live point was accepted.

        worst_it : int
            Iteration when the live (now dead) point was originally proposed.

        boundidx : int
            Index of the bound the dead point was originally drawn from.

        bounditer : int
            Index of the bound being used at the current iteration.

        eff : float
            The cumulative sampling efficiency (in percent).

        """

        # Initialize default values.
        maxcall = maxcall or sys.maxsize
        maxiter = maxiter or sys.maxsize

        maxiter_left = maxiter  # how many iterations we have left
        nlive_new = nlive_new or self.nlive0

        if nlive_new <= 2 * self.ncdim:
            warnings.warn("Beware: `nlive_batch <= 2 * ndim`!")

        # Grab results from saved run.
<<<<<<< HEAD
        saved_u = np.array(self.saved_run.D['u'])
        saved_v = np.array(self.saved_run.D['v'])
        saved_logl = np.array(self.saved_run.D['logl'])
        saved_logvol = np.array(self.saved_run.D['logvol'])
        saved_scale = np.array(self.saved_run.D['scale'])
        saved_distances_indices = np.array(self.saved_run.D["distance_insertion_index"])
        saved_likelihood_indices = np.array(self.saved_run.D["likelihood_insertion_index"])
=======
        saved_u = np.array(self.saved_run['u'])
        saved_v = np.array(self.saved_run['v'])
        saved_logl = np.array(self.saved_run['logl'])
        saved_logvol = np.array(self.saved_run['logvol'])
        saved_scale = np.array(self.saved_run['scale'])
        saved_blobs = np.array(self.saved_run['blob'])
>>>>>>> 68b84f05
        nblive = self.nlive_init

        update_interval = self.__get_update_interval(update_interval,
                                                     nlive_new)
        if not resume:
            first_points = []
            # This will be a list of first points yielded from
            # this batch before we start proper sampling
            batch_sampler = _SAMPLERS[self.bounding](self.loglikelihood,
                                                     self.prior_transform,
                                                     self.npdim,
                                                     self.live_init,
                                                     self.method,
                                                     update_interval,
                                                     self.first_update,
                                                     self.rstate,
                                                     self.queue_size,
                                                     self.pool,
                                                     self.use_pool,
                                                     ncdim=self.ncdim,
                                                     kwargs=self.kwargs,
                                                     blob=self.blob)
            self.batch_sampler = batch_sampler
            batch_sampler.save_bounds = save_bounds
            # Reset "new" results.
            self.new_run = RunRecord(dynamic=True)

            # Initialize ln(likelihood) bounds.
            if logl_bounds is None:
                logl_min, logl_max = -np.inf, max(saved_logl[:-nblive])
            else:
                logl_min, logl_max = logl_bounds
            self.new_logl_min, self.new_logl_max = logl_min, logl_max

            # Check whether the lower bound encompasses all previous saved
            # samples.
            psel = np.all(logl_min <= saved_logl)
            if psel:
                # If the lower bound encompasses all saved samples, we want
                # to propose a new set of points from the unit cube.
                live_u, live_v, live_logl, live_blobs = initialize_live_points(
                    None,
                    self.prior_transform,
                    self.loglikelihood,
                    self.M,
                    nlive=nlive_new,
                    npdim=self.npdim,
                    rstate=self.rstate,
                    blob=self.blob,
                    use_pool_ptform=self.use_pool_ptform)

                live_bound = np.zeros(nlive_new, dtype=int)
                live_it = np.zeros(nlive_new, dtype=int) + self.it
                live_nc = np.ones(nlive_new, dtype=int)
                self.ncall += nlive_new
                # Return live points in generator format.
                for i in range(nlive_new):
                    if self.blob:
                        curblob = live_blobs[i]
                    else:
                        curblob = None
                    first_points.append(
                        IteratorResultShort(worst=-i - 1,
                                            ustar=live_u[i],
                                            vstar=live_v[i],
                                            loglstar=live_logl[i],
                                            nc=live_nc[i],
                                            worst_it=live_it[i],
                                            blob=curblob,
                                            boundidx=0,
                                            bounditer=0,
                                            eff=self.eff))
            else:
                # If the lower bound doesn't encompass all base samples,
                # we need to create a uniform sample from the prior subject
                # to the likelihood boundary constraint

                subset0 = np.nonzero(saved_logl > logl_min)[0]

                if len(subset0) == 0:
                    raise RuntimeError(
                        'Could not find live points in the '
                        'required logl interval. Please report!\n'
                        f'Diagnostics. logl_min: {logl_min} '
                        f'logl_bounds: {logl_bounds} '
                        f'saved_loglmax: {saved_logl.max()}')

                # Also if we don't have enough live points above the boundary
                # we simply go down to collect our nblive points
                if len(subset0) < nblive:
                    if subset0[-1] < nblive:
                        # It means we don't even have nblive points
                        # in our base runs so we just take everything
                        subset0 = np.arange(len(saved_logl))
                    else:
                        # otherwise we just move the boundary down
                        # to collect our nblive points
                        subset0 = np.arange(subset0[-1] - nblive + 1,
                                            subset0[-1] + 1)
                    # IMPORTANT We have to update the lower bound for sampling
                    # otherwise some of our live points do not satisfy it

                    logl_min = saved_logl[subset0[0]]
                    self.new_logl_min = logl_min

                live_scale = saved_scale[subset0[0]]
                live_distance_index = saved_distances_indices[subset0[0]]
                live_likelihood_index = saved_likelihood_indices[subset0[0]]
                # set the scale based on the lowest point

                # we are weighting each point by X_i to ensure
                # uniformyish sampling within boundary volume
                # It doesn't have to be super uniform as we'll sample
                # again, but still
                cur_log_uniwt = saved_logvol[subset0]
                cur_uniwt = np.exp(cur_log_uniwt - cur_log_uniwt.max())
                cur_uniwt = cur_uniwt / cur_uniwt.sum()
                # I normalize in linear space rather then using logsumexp
                # because cur_uniwt.sum() needs to be 1 for random.choice

                # we are now randomly sampling with weights
                # notice that since we are sampling without
                # replacement we aren't guaranteed to be able
                # to get nblive points
                # so we get min(nblive,subset.sum())
                # in that case the sample technically won't be
                # uniform
                n_pos_weight = (cur_uniwt > 0).sum()

                subset = self.rstate.choice(subset0,
                                            size=min(nblive, n_pos_weight),
                                            p=cur_uniwt,
                                            replace=False)
                # subset will now have indices of selected points from
                # saved_* arrays
                cur_nblive = len(subset)
                if cur_nblive == 1:
                    raise RuntimeError('Only one live point is selected\n' +
                                       'Please report the error on github!' +
                                       f'Diagnostics nblive: {nblive} ' +
                                       f'cur_nblive: {cur_nblive}' +
                                       f'n_pos_weight: {n_pos_weight}' +
                                       f'cur_wt: {cur_uniwt}')
                # We are doing copies here, because live_* stuff is
                # updated in place
                live_u = saved_u[subset, :].copy()
                live_v = saved_v[subset, :].copy()
                live_logl = saved_logl[subset].copy()
                live_blobs = saved_blobs[subset].copy()
                # Hack the internal sampler by overwriting the live points
                # and scale factor.
                batch_sampler.nlive = cur_nblive
                batch_sampler.live_u = live_u
                batch_sampler.live_v = live_v
                batch_sampler.live_logl = live_logl
                batch_sampler.scale = live_scale
<<<<<<< HEAD
                batch_sampler.distance_insertion_index = live_distance_index
                batch_sampler.likelihood_insertion_index = live_likelihood_index

=======
                batch_sampler.live_blobs = live_blobs
>>>>>>> 68b84f05
                # Trigger an update of the internal bounding distribution based
                # on the "new" set of live points.

                bound = batch_sampler.update()
                if save_bounds:
                    batch_sampler.bound.append(copy.deepcopy(bound))
                batch_sampler.nbound += 1
                batch_sampler.since_update = 0
                batch_sampler.logl_first_update = logl_min
                # Sample a new batch of `nlive_new` live points using the
                # internal sampler given the `logl_min` constraint.
                live_u = np.empty((nlive_new, self.npdim))
                live_v = np.empty((nlive_new, saved_v.shape[1]))
                live_logl = np.empty(nlive_new)
                live_bound = np.zeros(nlive_new, dtype=int)

                live_it = np.empty(nlive_new, dtype=int)
                live_nc = np.empty(nlive_new, dtype=int)
                if self.blob:
                    live_blobs = []
                else:
                    live_blobs = None
                for i in range(nlive_new):
                    newpt = batch_sampler._new_point(logl_min)
                    (live_u[i], live_v[i], live_logl[i], live_nc[i]) = newpt
                    if self.blob:
                        blob = newpt[2].blob
                        live_blobs.append(blob)
                    else:
                        blob = None
                    live_it[i] = self.it
                    self.ncall += live_nc[i]
                    # Return live points in generator format.
                    first_points.append(
                        IteratorResultShort(worst=-i - 1,
                                            ustar=live_u[i],
                                            vstar=live_v[i],
                                            loglstar=live_logl[i],
                                            blob=blob,
                                            nc=live_nc[i],
                                            worst_it=live_it[i],
                                            boundidx=live_bound[i],
                                            bounditer=live_bound[i],
                                            eff=self.eff))
            maxiter_left -= nlive_new
            # Overwrite the previous set of live points in our internal sampler
            # with the new batch of points we just generated.
            batch_sampler.nlive = nlive_new

            # All the arrays are newly created in this function
            # We don't need to worry about them being parts of other arrays
            batch_sampler.live_u = live_u
            batch_sampler.live_v = live_v
            batch_sampler.live_logl = live_logl
            batch_sampler.live_bound = live_bound
            batch_sampler.live_blobs = live_blobs
            batch_sampler.live_it = live_it
            batch_sampler.it = self.it + 1
            # Trigger an update of the internal bounding distribution (again).
            if not psel:
                bound = batch_sampler.update()
                if save_bounds:
                    batch_sampler.bound.append(copy.deepcopy(bound))
                batch_sampler.nbound += 1
                batch_sampler.since_update = 0
                batch_sampler.logl_first_update = logl_min

            # Copy over bound reference.
            self.bound = batch_sampler.bound

            # Update internal ln(prior volume)-based quantities
            if self.new_logl_min == -np.inf:
                vol_idx = 0
            else:
                vol_idx = np.argmin(
                    np.abs(
                        np.asarray(self.saved_run['logl']) -
                        self.new_logl_min)) + 1

            # truncate information in the saver of the internal sampler
            for k in batch_sampler.saved_run.keys():
                batch_sampler.saved_run[k] = self.saved_run[k][:vol_idx]

            batch_sampler.dlv = math.log((nlive_new + 1.) / nlive_new)

            # Tell the sampler *not* to try and remove the previous addition of
            # live points. All the hacks above make the internal results
            # garbage anyways.
            batch_sampler.added_live = False

            # Run the sampler internally as a generator until we hit
            # the lower likelihood threshold. Afterwards, we add in our
            # remaining live points *as if* we had terminated the run.
            # This allows us to
            # sample past the original bounds "for free".
            batch_sampler.first_points = first_points
            # We save these points in the object to ensure we can
            # resume from an interrupted run
        else:
            batch_sampler = self.batch_sampler
            logl_min, logl_max = self.new_logl_min, self.new_logl_max
            live_nc = np.zeros(nlive_new, dtype=int)
            first_points = batch_sampler.first_points
            # TODO FIX whether live_nc should be restored
        for i in range(len(first_points)):
            yield first_points.pop(0)

<<<<<<< HEAD
        for i in range(1):
            iterated_batch = False
            # To identify if the loop below was executed or not
            for it, results in enumerate(
                    batch_sampler.sample(dlogz=dlogz,
                                         logl_max=logl_max,
                                         maxiter=maxiter_left,
                                         maxcall=maxcall - sum(live_nc),
                                         save_samples=True,
                                         save_bounds=save_bounds,
                                         resume=resume)):
                # Save results.
                D = dict(id=results.worst,
                         u=results.ustar,
                         v=results.vstar,
                         logl=results.loglstar,
                         nc=results.nc,
                         it=results.worst_it,
                         n=nlive_new,
                         boundidx=results.boundidx,
                         bounditer=results.bounditer,
                         scale=batch_sampler.scale,
                         distance_insertion_index=batch_sampler.distance_insertion_index,
                         likelihood_insertion_index=batch_sampler.likelihood_insertion_index,
                         )
                self.new_run.append(D)

                # Increment relevant counters.
                self.ncall += results.nc
                self.eff = 100. * self.it / self.ncall
                self.it += 1
                maxiter_left -= 1
                iterated_batch = True
                self.internal_state = DynamicSamplerStatesEnum.INBATCH

                yield IteratorResultShort(worst=results.worst,
                                          ustar=results.ustar,
                                          vstar=results.vstar,
                                          loglstar=results.loglstar,
                                          nc=results.nc,
                                          worst_it=results.worst_it,
                                          boundidx=results.boundidx,
                                          bounditer=results.bounditer,
                                          eff=self.eff)
            if (iterated_batch and results.loglstar < logl_max
                    and np.isfinite(logl_max)) and maxiter_left > 0:
                warnings.warn('Warning. The maximum likelihood not reached '
                              'in the batch. '
                              'You may not have enough livepoints')
            self.internal_state = DynamicSamplerStatesEnum.INBATCHADDLIVE

            for it, results in enumerate(batch_sampler.add_live_points()):
                # Save results.
                D = dict(id=results.worst,
                         u=results.ustar,
                         v=results.vstar,
                         logl=results.loglstar,
                         nc=live_nc[results.worst],
                         it=results.worst_it,
                         n=nlive_new - it,
                         boundidx=results.boundidx,
                         bounditer=results.bounditer,
                         scale=batch_sampler.scale,
                         distance_insertion_index=-1,
                         likelihood_insertion_index=-1,
                         )
                self.new_run.append(D)

                # Increment relevant counters.
                self.eff = 100. * self.it / self.ncall
                self.it += 1
                yield IteratorResultShort(worst=results.worst,
                                          ustar=results.ustar,
                                          vstar=results.vstar,
                                          loglstar=results.loglstar,
                                          nc=live_nc[results.worst],
                                          worst_it=results.worst_it,
                                          boundidx=results.boundidx,
                                          bounditer=results.bounditer,
                                          eff=self.eff)
=======
        iterated_batch = False
        # To identify if the loop below was executed or not
        maxcall_left = maxcall - np.sum(live_nc)
        for it, results in enumerate(
                batch_sampler.sample(dlogz=dlogz,
                                     logl_max=logl_max,
                                     maxiter=maxiter_left,
                                     maxcall=maxcall_left,
                                     save_samples=True,
                                     save_bounds=save_bounds,
                                     resume=resume)):
            # Save results.
            D = dict(id=results.worst,
                     u=results.ustar,
                     v=results.vstar,
                     logl=results.loglstar,
                     nc=results.nc,
                     it=results.worst_it,
                     blob=results.blob,
                     n=nlive_new,
                     boundidx=results.boundidx,
                     bounditer=results.bounditer,
                     scale=batch_sampler.scale)
            self.new_run.append(D)

            # Increment relevant counters.
            self.ncall += results.nc
            self.eff = 100. * self.it / self.ncall
            self.it += 1
            maxiter_left -= 1
            maxcall_left -= results.nc
            iterated_batch = True
            self.internal_state = DynamicSamplerStatesEnum.INBATCH

            yield IteratorResultShort(worst=results.worst,
                                      ustar=results.ustar,
                                      vstar=results.vstar,
                                      loglstar=results.loglstar,
                                      nc=results.nc,
                                      blob=results.blob,
                                      worst_it=results.worst_it,
                                      boundidx=results.boundidx,
                                      bounditer=results.bounditer,
                                      eff=self.eff)
        if iterated_batch and results.loglstar < logl_max and np.isfinite(
                logl_max) and maxiter_left > 0 and maxcall_left > 0:
            warnings.warn('Warning. The maximum likelihood not reached '
                          'in the batch. '
                          'You may not have enough livepoints')
        self.internal_state = DynamicSamplerStatesEnum.INBATCHADDLIVE

        if not iterated_batch and len(batch_sampler.saved_run['logl']) == 0:
            # This is a special case *if* we only sampled the initial
            # livepoints but never did sample after
            batch_sampler.saved_run['logvol'] = [-np.inf]
            batch_sampler.saved_run['logl'] = [logl_min]
            batch_sampler.saved_run['logz'] = [-1e100]
            batch_sampler.saved_run['logzvar'] = [0]
            batch_sampler.saved_run['h'] = [0]
        for it, results in enumerate(batch_sampler.add_live_points()):
            # Save results.
            D = dict(id=results.worst,
                     u=results.ustar,
                     v=results.vstar,
                     logl=results.loglstar,
                     nc=live_nc[results.worst],
                     it=results.worst_it,
                     n=nlive_new - it,
                     blob=results.blob,
                     boundidx=results.boundidx,
                     bounditer=results.bounditer,
                     scale=batch_sampler.scale)
            self.new_run.append(D)

            # Increment relevant counters.
            self.eff = 100. * self.it / self.ncall
            self.it += 1
            yield IteratorResultShort(worst=results.worst,
                                      ustar=results.ustar,
                                      vstar=results.vstar,
                                      loglstar=results.loglstar,
                                      nc=live_nc[results.worst],
                                      worst_it=results.worst_it,
                                      blob=results.blob,
                                      boundidx=results.boundidx,
                                      bounditer=results.bounditer,
                                      eff=self.eff)
>>>>>>> 68b84f05
        del self.batch_sampler

    def combine_runs(self):
        """ Merge the most recent run into the previous (combined) run by
        "stepping through" both runs simultaneously."""

        # Make sure we have a run to add.
        if len(self.new_run['id']) == 0:
            raise ValueError("No new samples are currently saved.")

        # Grab results from saved run.
        saved_d = {}
        new_d = {}

        for k in [
<<<<<<< HEAD
            'id', 'u', 'v', 'logl', 'nc', 'boundidx', 'it', 'bounditer',
            'n', 'scale',
            'distance_insertion_index', 'likelihood_insertion_index',
=======
                'id', 'u', 'v', 'logl', 'nc', 'boundidx', 'it', 'bounditer',
                'n', 'scale', 'blob'
>>>>>>> 68b84f05
        ]:
            saved_d[k] = np.array(self.saved_run[k])
            new_d[k] = np.array(self.new_run[k])

        saved_d['batch'] = np.array(self.saved_run['batch'])
        nsaved = len(saved_d['n'])

        new_d['id'] = new_d['id'] + max(saved_d['id']) + 1
        nnew = len(new_d['n'])
        llmin, llmax = self.new_logl_min, self.new_logl_max

        old_batch_bounds = self.saved_run['batch_bounds']
        old_batch_nlive = self.saved_run['batch_nlive']
        # Reset saved results.
        del self.saved_run
        self.saved_run = RunRecord(dynamic=True)

        # Start our counters at the beginning of each set of dead points.
        idx_saved, idx_new = 0, 0  # start of our dead points
        logl_s, logl_n = saved_d['logl'][idx_saved], new_d['logl'][idx_new]
        nlive_s, nlive_n = saved_d['n'][idx_saved], new_d['n'][idx_new]

        # Iteratively walk through both set of samples to simulate
        # a combined run.
        ntot = nsaved + nnew
        logvol = 0.
        for _ in range(ntot):
            if logl_s > self.new_logl_min:
                # If our saved samples are past the lower log-likelihood
                # bound, both runs are now "active" and should be used.
                nlive = nlive_s + nlive_n
            else:
                # If instead our collection of dead points are below
                # the bound, just use our collection of saved samples.
                nlive = nlive_s
            add_info = {}

            # Increment our position along depending on
            # which dead point (saved or new) is worse.
            if logl_s <= logl_n:
                add_info['batch'] = saved_d['batch'][idx_saved]
                add_source = saved_d
                add_idx = int(idx_saved)
                idx_saved += 1
            else:
                add_info['batch'] = self.batch + 1
                add_source = new_d
                add_idx = int(idx_new)
                idx_new += 1

            for k in [
<<<<<<< HEAD
                'id', 'u', 'v', 'logl', 'nc', 'boundidx', 'it',
                'bounditer', 'scale',
                'distance_insertion_index', 'likelihood_insertion_index',
=======
                    'id', 'u', 'v', 'logl', 'nc', 'boundidx', 'it',
                    'bounditer', 'scale', 'blob'
>>>>>>> 68b84f05
            ]:
                try:
                    add_info[k] = add_source[k][add_idx]
                except IndexError:
                    import IPython; IPython.embed()
                    raise
            self.saved_run.append(add_info)

            # Save the number of live points and expected ln(volume).
            logvol -= math.log((nlive + 1.) / nlive)

            self.saved_run['n'].append(nlive)
            self.saved_run['logvol'].append(logvol)

            # Attempt to step along our samples. If we're out of samples,
            # set values to defaults.
            try:
                logl_s = saved_d['logl'][idx_saved]
                nlive_s = saved_d['n'][idx_saved]
            except IndexError:
                logl_s = np.inf
                nlive_s = 0
            try:
                logl_n = new_d['logl'][idx_new]
                nlive_n = new_d['n'][idx_new]
            except IndexError:
                logl_n = np.inf
                nlive_n = 0
        # ensure that we correctly merged
        assert self.saved_run['logl'][0] == min(new_d['logl'][0],
                                                saved_d['logl'][0])
        assert self.saved_run['logl'][-1] == max(new_d['logl'][-1],
                                                 saved_d['logl'][-1])

        new_logwt, new_logz, new_logzvar, new_h = compute_integrals(
            logl=self.saved_run['logl'], logvol=self.saved_run['logvol'])
        self.saved_run['logwt'].extend(new_logwt.tolist())
        self.saved_run['logz'].extend(new_logz.tolist())
        self.saved_run['logzvar'].extend(new_logzvar.tolist())
        self.saved_run['h'].extend(new_h.tolist())

        # Reset results.
        self.new_run = RunRecord(dynamic=True)
        self.new_logl_min, self.new_logl_max = -np.inf, np.inf

        # Increment batch counter.
        self.batch += 1

        # Saved batch quantities.
        self.saved_run['batch_nlive'] = old_batch_nlive + [(max(new_d['n']))]
        self.saved_run['batch_bounds'] = old_batch_bounds + [((llmin, llmax))]

    def run_nested(self,
                   nlive_init=None,
                   maxiter_init=None,
                   maxcall_init=None,
                   dlogz_init=0.01,
                   logl_max_init=np.inf,
                   n_effective_init=np.inf,
                   nlive_batch=None,
                   wt_function=None,
                   wt_kwargs=None,
                   maxiter_batch=None,
                   maxcall_batch=None,
                   maxiter=None,
                   maxcall=None,
                   maxbatch=None,
                   n_effective=None,
                   stop_function=None,
                   stop_kwargs=None,
                   use_stop=True,
                   save_bounds=True,
                   print_progress=True,
                   print_func=None,
                   live_points=None,
                   resume=False,
                   checkpoint_file=None,
                   checkpoint_every=60):
        """
        **The main dynamic nested sampling loop.** After an initial "baseline"
        run using a constant number of live points, dynamically allocates
        additional (nested) samples to optimize a specified weight function
        until a specified stopping criterion is reached.

        Parameters
        ----------
        nlive_init : int, optional
            The number of live points used during the initial ("baseline")
            nested sampling run. Default is the number provided at
            initialization

        maxiter_init : int, optional
            Maximum number of iterations for the initial baseline nested
            sampling run. Iteration may stop earlier if the
            termination condition is reached. Default is `sys.maxsize`
            (no limit).

        maxcall_init : int, optional
            Maximum number of likelihood evaluations for the initial
            baseline nested sampling run. Iteration may stop earlier
            if the termination condition is reached. Default is `sys.maxsize`
            (no limit).

        dlogz_init : float, optional
            The baseline run will stop when the estimated contribution of the
            remaining prior volume to the total evidence falls below
            this threshold. Explicitly, the stopping criterion is
            `ln(z + z_est) - ln(z) < dlogz`, where `z` is the current
            evidence from all saved samples and `z_est` is the estimated
            contribution from the remaining volume. The default is
            `0.01`.

        logl_max_init : float, optional
            The baseline run will stop when the sampled ln(likelihood) exceeds
            this threshold. Default is no bound (`np.inf`).

        n_effective_init: int, optional
            Minimum number of effective posterior samples needed during the
            baseline run. If the estimated "effective sample size" (ESS)
            exceeds this number, sampling will terminate.
            Default is no ESS (`np.inf`).
            This option is deprecated and will be removed in a future release.

        nlive_batch : int, optional
            The number of live points used when adding additional samples
            from a nested sampling run within each batch. Default is the
            number provided at init

        wt_function : func, optional
            A cost function that takes a :class:`Results` instance
            and returns a log-likelihood range over which a new batch of
            samples should be generated. The default function simply
            computes a weighted average of the posterior and evidence
            information content as::

                weight = pfrac * pweight + (1. - pfrac) * zweight

        wt_kwargs : dict, optional
            Extra arguments to be passed to the weight function.

        maxiter_batch : int, optional
            Maximum number of iterations for the nested
            sampling run within each batch. Iteration may stop earlier
            if the termination condition is reached. Default is `sys.maxsize`
            (no limit).

        maxcall_batch : int, optional
            Maximum number of likelihood evaluations for the nested
            sampling run within each batch. Iteration may stop earlier
            if the termination condition is reached. Default is `sys.maxsize`
            (no limit).

        maxiter : int, optional
            Maximum number of iterations allowed. Default is `sys.maxsize`
            (no limit).

        maxcall : int, optional
            Maximum number of likelihood evaluations allowed.
            Default is `sys.maxsize` (no limit).

        maxbatch : int, optional
            Maximum number of batches allowed. Default is `sys.maxsize`
            (no limit).

        n_effective: int, optional
            Minimum number of effective posterior samples needed during the
            entire run. If the estimated "effective sample size" (ESS)
            exceeds this number, sampling will terminate.
            Default is max(10000, ndim^2)

        stop_function : func, optional
            A function that takes a :class:`Results` instance and
            returns a boolean indicating that we should terminate the run
            because we've collected enough samples.

        stop_kwargs : float, optional
            Extra arguments to be passed to the stopping function.

        use_stop : bool, optional
            Whether to evaluate our stopping function after each batch.
            Disabling this can improve performance if other stopping criteria
            such as :data:`maxcall` are already specified. Default is `True`.

        save_bounds : bool, optional
            Whether or not to save distributions used to bound
            the live points internally during dynamic live point allocation.
            Default is `True`.

        print_progress : bool, optional
            Whether to output a simple summary of the current run that
            updates each iteration. Default is `True`.

        print_func : function, optional
            A function that prints out the current state of the sampler.
            If not provided, the default :meth:`results.print_fn` is used.

        live_points : list of 3 `~numpy.ndarray` each with shape (nlive, ndim)
            A set of live points used to initialize the nested sampling run.
            Contains `live_u`, the coordinates on the unit cube, `live_v`, the
            transformed variables, and `live_logl`, the associated
            loglikelihoods. By default, if these are not provided the initial
            set of live points will be drawn from the unit `npdim`-cube.
            **WARNING: It is crucial that the initial set of live points have
            been sampled from the prior. Failure to provide a set of valid
            live points will result in biased results.**
        resume: bool, optional
            If resume is set to true, we will try to resume a previously
            interrupted run
        checkpoint_file: string, optional
            if not None The state of the sampler will be saved into this
            file every checkpoint_every seconds
        checkpoint_every: float, optional
            The number of seconds between checkpoints that will save
            the internal state of the sampler
        """

        # Check for deprecated options
        if n_effective_init is not np.inf:
            with warnings.catch_warnings():
                warnings.filterwarnings("once")
                warnings.warn(
                    "The n_effective_init option to DynamicSampler.run_nested "
                    "is deprecated and will be removed in future releases",
                    DeprecationWarning)

        # Initialize values.
        if maxcall is None:
            maxcall = sys.maxsize
        if maxiter is None:
            maxiter = sys.maxsize
        if maxiter_batch is None:
            maxiter_batch = sys.maxsize
        if maxcall_batch is None:
            maxcall_batch = sys.maxsize
        if maxbatch is None:
            maxbatch = sys.maxsize
        if maxiter_init is None:
            maxiter_init = sys.maxsize
        if maxcall_init is None:
            maxcall_init = sys.maxsize
        if wt_function is None:
            wt_function = weight_function
        if wt_kwargs is None:
            wt_kwargs = {}
        if stop_function is None:
            default_stop_function = True
            stop_function = stopping_function
        else:
            default_stop_function = False
        if stop_kwargs is None:
            stop_kwargs = {}
        if default_stop_function:
            if n_effective is None:
                # The reason to scale with square of number of
                # dimensions is because the number coefficients
                # defining covariance is roughly 0.5 * N^2
                n_effective = max(self.npdim * self.npdim, 10000)

            stop_kwargs['target_n_effective'] = n_effective
        nlive_init = nlive_init or self.nlive0
        nlive_batch = nlive_batch or self.nlive0

        # Run the main dynamic nested sampling loop.
        ncall = self.ncall
        niter = self.it - 1
        logl_bounds = (-np.inf, np.inf)
        maxcall_init = min(maxcall_init, maxcall)  # set max calls
        maxiter_init = min(maxiter_init, maxiter)  # set max iterations

        # Baseline run.
        pbar, print_func = get_print_func(print_func, print_progress)
        timer = DelayTimer(checkpoint_every)
        try:
            if not self.base:
                for results in self.sample_initial(
                        nlive=nlive_init,
                        dlogz=dlogz_init,
                        maxcall=maxcall_init,
                        maxiter=maxiter_init,
                        logl_max=logl_max_init,
                        live_points=live_points,
                        n_effective=n_effective_init,
                        resume=resume,
                        save_samples=True):
                    if resume:
                        resume = False
                    ncall += results.nc
                    niter += 1
                    if (checkpoint_file is not None and self.internal_state !=
                            DynamicSamplerStatesEnum.INBASEADDLIVE
                            and timer.is_time()):
                        self.save(checkpoint_file)
                    # Print progress.
                    if print_progress:
                        print_func(results,
                                   niter,
                                   ncall,
                                   nbatch=0,
                                   dlogz=dlogz_init,
                                   logl_max=logl_max_init)
            for n in range(self.batch, maxbatch):
                # Update stopping criteria.
                res = self.results
                mcall = min(maxcall - ncall, maxcall_batch)
                miter = min(maxiter - niter, maxiter_batch)
                if mcall > 0 and miter > 0 and use_stop:
                    if self.use_pool_stopfn:
                        M = self.M
                    else:
                        M = map
                    stop, stop_vals = stop_function(res,
                                                    stop_kwargs,
                                                    rstate=self.rstate,
                                                    M=M,
                                                    return_vals=True)
                    stop_val = stop_vals[2]
                else:
                    stop = False
                    stop_val = np.nan

                # If we have likelihood calls remaining, iterations remaining,
                # and we have failed to hit the minimum ESS, run our batch.
                if mcall > 0 and miter > 0 and not stop:
                    # Compute our sampling bounds using the provided
                    # weight function.
                    passback = self.add_batch(
                        nlive=nlive_batch,
                        wt_function=wt_function,
                        wt_kwargs=wt_kwargs,
                        maxiter=miter,
                        maxcall=mcall,
                        save_bounds=save_bounds,
                        print_progress=print_progress,
                        print_func=print_func,
                        stop_val=stop_val,
                        resume=resume,
                        checkpoint_file=checkpoint_file,
                        checkpoint_every=checkpoint_every)
                    if resume:
                        # The assumption here is after the first resume
                        # iteration we will proceed as normal
                        resume = False
                    ncall, niter, logl_bounds, results = passback
                elif logl_bounds[1] != np.inf:
                    # We ran at least one batch and now we're done!
                    if print_progress:
                        print_func(results,
                                   niter,
                                   ncall,
                                   nbatch=n,
                                   stop_val=stop_val,
                                   logl_min=logl_bounds[0],
                                   logl_max=logl_bounds[1])
                    break
                else:
                    # We didn't run a single batch but now we're done!
                    break
        finally:
            if pbar is not None:
                pbar.close()
            self.loglikelihood.history_save()

    def add_batch(self,
                  nlive=500,
                  dlogz=1e-2,
                  mode='weight',
                  wt_function=None,
                  wt_kwargs=None,
                  maxiter=None,
                  maxcall=None,
                  logl_bounds=None,
                  save_bounds=True,
                  print_progress=True,
                  print_func=None,
                  stop_val=None,
                  resume=False,
                  checkpoint_file=None,
                  checkpoint_every=60):
        """
        Allocate an additional batch of (nested) samples based on
        the combined set of previous samples using the specified
        weight function.

        Parameters
        ----------
        nlive : int, optional
            The number of live points used when adding additional samples
            in the batch. Default is `500`.

        mode: string, optional
            How to allocate a new batch.
            The possible values are 'auto', 'weight', 'full', 'manual'
            'weight' means to use the weight_function to decide the optimal
            logl range.
            'full' means sample the whole posterior again
            'auto' means choose automatically, which currently means using
            'weight'
            'manual' means that logl_bounds need to be explicitely specified

        wt_function : func, optional
            A cost function that takes a `Results` instance
            and returns a log-likelihood range over which a new batch of
            samples should be generated. The default function simply
            computes a weighted average of the posterior and evidence
            information content as::

                weight = pfrac * pweight + (1. - pfrac) * zweight

        wt_kwargs : dict, optional
            Extra arguments to be passed to the weight function.

        maxiter : int, optional
            Maximum number of iterations allowed. Default is `sys.maxsize`
            (no limit).

        maxcall : int, optional
            Maximum number of likelihood evaluations allowed.
            Default is `sys.maxsize` (no limit).

        logl_bounds : tuple of size (2,), optional
            The ln(likelihood) bounds used to bracket the run. If `None`,
            the provided `wt_function` will be used to determine the bounds
            (this is the default behavior).

        save_bounds : bool, optional
            Whether or not to save distributions used to bound
            the live points internally during dynamic live point allocations.
            Default is `True`.

        print_progress : bool, optional
            Whether to output a simple summary of the current run that
            updates each iteration. Default is `True`.

        print_func : function, optional
            A function that prints out the current state of the sampler.
            If not provided, the default :meth:`results.print_fn` is used.

        stop_val : float, optional
            The value of the stopping criteria to be passed to
            :meth:`print_func`. Used internally within :meth:`run_nested` to
            keep track of progress.
        resume: bool, optional
            If resume is set to true, we will try to resume a previously
            interrupted run
        checkpoint_file: string, optional
            if not None The state of the sampler will be saved into this
            file every checkpoint_every seconds
        checkpoint_every: float, optional
            The number of seconds between checkpoints that will save
            the internal state of the sampler
        """

        # Initialize values.
        maxcall = maxcall or sys.maxsize
        maxiter = maxiter or sys.maxsize
        wt_function = wt_function or weight_function
        wt_kwargs = wt_kwargs or {}
        stop_val = stop_val or np.nan

        res = self.results

        if mode != 'manual' and logl_bounds is not None:
            raise RuntimeError(
                "specified logl_bounds are only allowed for manual mode")
        if mode == 'manual' and logl_bounds is None:
            raise RuntimeError(
                "logl_bounds need to be specified for manual mode")
        if mode == 'auto' or mode == 'weight':
            logl_bounds = wt_function(res, wt_kwargs)
        # this is just for printing
        if logl_bounds is None:
            logl_min, logl_max = -np.inf, np.inf
        else:
            logl_min, logl_max = logl_bounds
        # For printing as well, we just display old logz,logzerr here
        logz, logzvar = res['logz'][-1], res['logzerr'][-1]**2

        # If we have either likelihood calls or iterations remaining,
        # add our new batch of live points.
        ncall, niter, n = self.ncall, self.it - 1, self.batch
        if checkpoint_file is not None:
            timer = DelayTimer(checkpoint_every)

        if maxcall > 0 and maxiter > 0:
            pbar, print_func = get_print_func(print_func, print_progress)
            try:
                results = None  # to silence pylint as
                # sample_batch() should return something given maxiter/maxcall
                for cur_results in self.sample_batch(nlive_new=nlive,
                                                     dlogz=dlogz,
                                                     logl_bounds=logl_bounds,
                                                     maxiter=maxiter,
                                                     maxcall=maxcall,
                                                     save_bounds=save_bounds,
                                                     resume=resume):
                    if resume:
                        # only one resume iteration, after that
                        # we switch to normal
                        resume = False
                    if cur_results.worst >= 0:
                        ncall += cur_results.nc
                        niter += 1

                    # Reorganize results.
                    results = IteratorResult(worst=cur_results.worst,
                                             ustar=cur_results.ustar,
                                             vstar=cur_results.vstar,
                                             loglstar=cur_results.loglstar,
                                             blob=cur_results.blob,
                                             logvol=np.nan,
                                             logwt=np.nan,
                                             logz=logz,
                                             logzvar=logzvar,
                                             h=np.nan,
                                             nc=cur_results.nc,
                                             worst_it=cur_results.worst_it,
                                             boundidx=cur_results.boundidx,
                                             bounditer=cur_results.bounditer,
                                             eff=cur_results.eff,
                                             delta_logz=np.nan)

                    # Print progress.
                    if print_progress:
                        print_func(results,
                                   niter,
                                   ncall,
                                   nbatch=n + 1,
                                   stop_val=stop_val,
                                   logl_min=logl_min,
                                   logl_max=logl_max)
                    if (checkpoint_file is not None and self.internal_state !=
                            DynamicSamplerStatesEnum.INBATCHADDLIVE
                            and timer.is_time()):
                        self.save(checkpoint_file)
            finally:
                if pbar is not None:
                    pbar.close()
                self.loglikelihood.history_save()

            # Combine batch with previous runs.
            self.combine_runs()
            # Pass back info.
            self.internal_state = DynamicSamplerStatesEnum.BATCH_DONE
            return ncall, niter, logl_bounds, results
        else:
            raise RuntimeError(
                'add_batch called with no leftover function calls'
                'or iterations')<|MERGE_RESOLUTION|>--- conflicted
+++ resolved
@@ -681,14 +681,9 @@
             results.append(
                 ('bound_iter', np.array(self.saved_run['bounditer'])))
             results.append(
-<<<<<<< HEAD
-                ('samples_bound', np.array(self.saved_run.D['boundidx'])))
+                ('samples_bound', np.array(self.saved_run['boundidx'])))
             for key in ['scale', 'distance_insertion_index', 'likelihood_insertion_index']:
-                results.append((key, np.array(self.saved_run.D[key])))
-=======
-                ('samples_bound', np.array(self.saved_run['boundidx'])))
-            results.append(('scale', np.array(self.saved_run['scale'])))
->>>>>>> 68b84f05
+                results.append((key, np.array(self.saved_run[key])))
 
         return Results(results)
 
@@ -912,105 +907,7 @@
                                                blob=self.blob)
             self.bound = self.sampler.bound
             self.internal_state = DynamicSamplerStatesEnum.LIVEPOINTSINIT
-<<<<<<< HEAD
         # Run the sampler internally as a generator.
-        for i in range(1):
-            for it, results in enumerate(
-                    self.sampler.sample(maxiter=maxiter,
-                                        save_samples=save_samples,
-                                        maxcall=maxcall,
-                                        dlogz=dlogz)):
-                # Grab results.
-
-                # Save our base run (which we will use later).
-                add_info = dict(id=results.worst,
-                                u=results.ustar,
-                                v=results.vstar,
-                                logl=results.loglstar,
-                                logvol=results.logvol,
-                                logwt=results.logwt,
-                                logz=results.logz,
-                                logzvar=results.logzvar,
-                                h=results.h,
-                                nc=results.nc,
-                                it=results.worst_it,
-                                n=self.nlive_init,
-                                boundidx=results.boundidx,
-                                bounditer=results.bounditer,
-                                scale=self.sampler.scale,
-                                distance_insertion_index=self.sampler.distance_insertion_index,
-                                likelihood_insertion_index=self.sampler.likelihood_insertion_index,
-                                )
-
-                self.base_run.append(add_info)
-                self.saved_run.append(add_info)
-
-                # Increment relevant counters.
-                self.ncall += results.nc
-                self.eff = 100. * self.it / self.ncall
-                self.it += 1
-                self.internal_state = DynamicSamplerStatesEnum.INBASE
-                yield IteratorResult(worst=results.worst,
-                                     ustar=results.ustar,
-                                     vstar=results.vstar,
-                                     loglstar=results.loglstar,
-                                     logvol=results.logvol,
-                                     logwt=results.logwt,
-                                     logz=results.logz,
-                                     logzvar=results.logzvar,
-                                     h=results.h,
-                                     nc=results.nc,
-                                     worst_it=results.worst_it,
-                                     boundidx=results.boundidx,
-                                     bounditer=results.bounditer,
-                                     eff=self.eff,
-                                     delta_logz=results.delta_logz)
-            self.internal_state = DynamicSamplerStatesEnum.INBASEADDLIVE
-            for it, results in enumerate(self.sampler.add_live_points()):
-                # Grab results.
-
-                add_info = dict(id=results.worst,
-                                u=results.ustar,
-                                v=results.vstar,
-                                logl=results.loglstar,
-                                logvol=results.logvol,
-                                logwt=results.logwt,
-                                logz=results.logz,
-                                logzvar=results.logzvar,
-                                h=results.h,
-                                nc=results.nc,
-                                it=results.worst_it,
-                                n=self.nlive_init - it,
-                                boundidx=results.boundidx,
-                                bounditer=results.bounditer,
-                                scale=self.sampler.scale,
-                                distance_insertion_index=-1,
-                                likelihood_insertion_index=-1,
-                                )
-
-                self.base_run.append(add_info)
-                self.saved_run.append(add_info)
-
-                # Increment relevant counters.
-                self.eff = 100. * self.it / self.ncall
-                self.it += 1
-                yield IteratorResult(worst=results.worst,
-                                     ustar=results.ustar,
-                                     vstar=results.vstar,
-                                     loglstar=results.loglstar,
-                                     logvol=results.logvol,
-                                     logwt=results.logwt,
-                                     logz=results.logz,
-                                     logzvar=results.logzvar,
-                                     h=results.h,
-                                     nc=results.nc,
-                                     worst_it=results.worst_it,
-                                     boundidx=results.boundidx,
-                                     bounditer=results.bounditer,
-                                     eff=self.eff,
-                                     delta_logz=results.delta_logz)
-=======
-            # Run the sampler internally as a generator.
         for it, results in enumerate(
                 self.sampler.sample(maxiter=maxiter,
                                     save_samples=save_samples,
@@ -1034,7 +931,10 @@
                             blob=results.blob,
                             boundidx=results.boundidx,
                             bounditer=results.bounditer,
-                            scale=self.sampler.scale)
+                            scale=self.sampler.scale,
+                            distance_insertion_index=self.sampler.distance_insertion_index,
+                            likelihood_insertion_index=self.sampler.likelihood_insertion_index,
+                            )
 
             self.base_run.append(add_info)
             self.saved_run.append(add_info)
@@ -1079,7 +979,10 @@
                             n=self.nlive_init - it,
                             boundidx=results.boundidx,
                             bounditer=results.bounditer,
-                            scale=self.sampler.scale)
+                            scale=self.sampler.scale,
+                            distance_insertion_index=-1,
+                            likelihood_insertion_index=-1,
+                            )
 
             self.base_run.append(add_info)
             self.saved_run.append(add_info)
@@ -1103,7 +1006,6 @@
                                  bounditer=results.bounditer,
                                  eff=self.eff,
                                  delta_logz=results.delta_logz)
->>>>>>> 68b84f05
         new_vals = {}
         (new_vals['logwt'], new_vals['logz'], new_vals['logzvar'],
          new_vals['h']) = compute_integrals(logl=self.saved_run['logl'],
@@ -1216,22 +1118,14 @@
             warnings.warn("Beware: `nlive_batch <= 2 * ndim`!")
 
         # Grab results from saved run.
-<<<<<<< HEAD
-        saved_u = np.array(self.saved_run.D['u'])
-        saved_v = np.array(self.saved_run.D['v'])
-        saved_logl = np.array(self.saved_run.D['logl'])
-        saved_logvol = np.array(self.saved_run.D['logvol'])
-        saved_scale = np.array(self.saved_run.D['scale'])
-        saved_distances_indices = np.array(self.saved_run.D["distance_insertion_index"])
-        saved_likelihood_indices = np.array(self.saved_run.D["likelihood_insertion_index"])
-=======
         saved_u = np.array(self.saved_run['u'])
         saved_v = np.array(self.saved_run['v'])
         saved_logl = np.array(self.saved_run['logl'])
         saved_logvol = np.array(self.saved_run['logvol'])
         saved_scale = np.array(self.saved_run['scale'])
         saved_blobs = np.array(self.saved_run['blob'])
->>>>>>> 68b84f05
+        saved_distances_indices = np.array(self.saved_run["distance_insertion_index"])
+        saved_likelihood_indices = np.array(self.saved_run["likelihood_insertion_index"])
         nblive = self.nlive_init
 
         update_interval = self.__get_update_interval(update_interval,
@@ -1388,13 +1282,9 @@
                 batch_sampler.live_v = live_v
                 batch_sampler.live_logl = live_logl
                 batch_sampler.scale = live_scale
-<<<<<<< HEAD
                 batch_sampler.distance_insertion_index = live_distance_index
                 batch_sampler.likelihood_insertion_index = live_likelihood_index
-
-=======
                 batch_sampler.live_blobs = live_blobs
->>>>>>> 68b84f05
                 # Trigger an update of the internal bounding distribution based
                 # on the "new" set of live points.
 
@@ -1502,88 +1392,6 @@
         for i in range(len(first_points)):
             yield first_points.pop(0)
 
-<<<<<<< HEAD
-        for i in range(1):
-            iterated_batch = False
-            # To identify if the loop below was executed or not
-            for it, results in enumerate(
-                    batch_sampler.sample(dlogz=dlogz,
-                                         logl_max=logl_max,
-                                         maxiter=maxiter_left,
-                                         maxcall=maxcall - sum(live_nc),
-                                         save_samples=True,
-                                         save_bounds=save_bounds,
-                                         resume=resume)):
-                # Save results.
-                D = dict(id=results.worst,
-                         u=results.ustar,
-                         v=results.vstar,
-                         logl=results.loglstar,
-                         nc=results.nc,
-                         it=results.worst_it,
-                         n=nlive_new,
-                         boundidx=results.boundidx,
-                         bounditer=results.bounditer,
-                         scale=batch_sampler.scale,
-                         distance_insertion_index=batch_sampler.distance_insertion_index,
-                         likelihood_insertion_index=batch_sampler.likelihood_insertion_index,
-                         )
-                self.new_run.append(D)
-
-                # Increment relevant counters.
-                self.ncall += results.nc
-                self.eff = 100. * self.it / self.ncall
-                self.it += 1
-                maxiter_left -= 1
-                iterated_batch = True
-                self.internal_state = DynamicSamplerStatesEnum.INBATCH
-
-                yield IteratorResultShort(worst=results.worst,
-                                          ustar=results.ustar,
-                                          vstar=results.vstar,
-                                          loglstar=results.loglstar,
-                                          nc=results.nc,
-                                          worst_it=results.worst_it,
-                                          boundidx=results.boundidx,
-                                          bounditer=results.bounditer,
-                                          eff=self.eff)
-            if (iterated_batch and results.loglstar < logl_max
-                    and np.isfinite(logl_max)) and maxiter_left > 0:
-                warnings.warn('Warning. The maximum likelihood not reached '
-                              'in the batch. '
-                              'You may not have enough livepoints')
-            self.internal_state = DynamicSamplerStatesEnum.INBATCHADDLIVE
-
-            for it, results in enumerate(batch_sampler.add_live_points()):
-                # Save results.
-                D = dict(id=results.worst,
-                         u=results.ustar,
-                         v=results.vstar,
-                         logl=results.loglstar,
-                         nc=live_nc[results.worst],
-                         it=results.worst_it,
-                         n=nlive_new - it,
-                         boundidx=results.boundidx,
-                         bounditer=results.bounditer,
-                         scale=batch_sampler.scale,
-                         distance_insertion_index=-1,
-                         likelihood_insertion_index=-1,
-                         )
-                self.new_run.append(D)
-
-                # Increment relevant counters.
-                self.eff = 100. * self.it / self.ncall
-                self.it += 1
-                yield IteratorResultShort(worst=results.worst,
-                                          ustar=results.ustar,
-                                          vstar=results.vstar,
-                                          loglstar=results.loglstar,
-                                          nc=live_nc[results.worst],
-                                          worst_it=results.worst_it,
-                                          boundidx=results.boundidx,
-                                          bounditer=results.bounditer,
-                                          eff=self.eff)
-=======
         iterated_batch = False
         # To identify if the loop below was executed or not
         maxcall_left = maxcall - np.sum(live_nc)
@@ -1602,11 +1410,13 @@
                      logl=results.loglstar,
                      nc=results.nc,
                      it=results.worst_it,
-                     blob=results.blob,
                      n=nlive_new,
                      boundidx=results.boundidx,
                      bounditer=results.bounditer,
-                     scale=batch_sampler.scale)
+                     scale=batch_sampler.scale,
+                     distance_insertion_index=batch_sampler.distance_insertion_index,
+                     likelihood_insertion_index=batch_sampler.likelihood_insertion_index,
+                     )
             self.new_run.append(D)
 
             # Increment relevant counters.
@@ -1614,7 +1424,6 @@
             self.eff = 100. * self.it / self.ncall
             self.it += 1
             maxiter_left -= 1
-            maxcall_left -= results.nc
             iterated_batch = True
             self.internal_state = DynamicSamplerStatesEnum.INBATCH
 
@@ -1628,8 +1437,8 @@
                                       boundidx=results.boundidx,
                                       bounditer=results.bounditer,
                                       eff=self.eff)
-        if iterated_batch and results.loglstar < logl_max and np.isfinite(
-                logl_max) and maxiter_left > 0 and maxcall_left > 0:
+        if (iterated_batch and results.loglstar < logl_max
+                and np.isfinite(logl_max)) and maxiter_left > 0 and maxcall_left > 0:
             warnings.warn('Warning. The maximum likelihood not reached '
                           'in the batch. '
                           'You may not have enough livepoints')
@@ -1652,10 +1461,12 @@
                      nc=live_nc[results.worst],
                      it=results.worst_it,
                      n=nlive_new - it,
-                     blob=results.blob,
                      boundidx=results.boundidx,
                      bounditer=results.bounditer,
-                     scale=batch_sampler.scale)
+                     scale=batch_sampler.scale,
+                     distance_insertion_index=-1,
+                     likelihood_insertion_index=-1,
+                     )
             self.new_run.append(D)
 
             # Increment relevant counters.
@@ -1671,7 +1482,6 @@
                                       boundidx=results.boundidx,
                                       bounditer=results.bounditer,
                                       eff=self.eff)
->>>>>>> 68b84f05
         del self.batch_sampler
 
     def combine_runs(self):
@@ -1687,14 +1497,9 @@
         new_d = {}
 
         for k in [
-<<<<<<< HEAD
             'id', 'u', 'v', 'logl', 'nc', 'boundidx', 'it', 'bounditer',
-            'n', 'scale',
+            'n', 'scale', 'blob',
             'distance_insertion_index', 'likelihood_insertion_index',
-=======
-                'id', 'u', 'v', 'logl', 'nc', 'boundidx', 'it', 'bounditer',
-                'n', 'scale', 'blob'
->>>>>>> 68b84f05
         ]:
             saved_d[k] = np.array(self.saved_run[k])
             new_d[k] = np.array(self.new_run[k])
@@ -1746,14 +1551,9 @@
                 idx_new += 1
 
             for k in [
-<<<<<<< HEAD
                 'id', 'u', 'v', 'logl', 'nc', 'boundidx', 'it',
-                'bounditer', 'scale',
+                'bounditer', 'scale', 'blob',
                 'distance_insertion_index', 'likelihood_insertion_index',
-=======
-                    'id', 'u', 'v', 'logl', 'nc', 'boundidx', 'it',
-                    'bounditer', 'scale', 'blob'
->>>>>>> 68b84f05
             ]:
                 try:
                     add_info[k] = add_source[k][add_idx]
