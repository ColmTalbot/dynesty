--- conflicted
+++ resolved
@@ -445,13 +445,10 @@
             # Get the next point from the queue
             u, v, logl, nc, blob = self._get_point_value(loglstar)
             ncall += nc
-<<<<<<< HEAD
             if blob is not None:
                 self.distance_insertion_index = blob.get("distance_insertion", 0)
                 self.likelihood_insertion_index = blob.get("likelihood_insertion", 0)
-=======
             ncall_accum += nc
->>>>>>> cc1502fd
 
             if blob is not None and not self.unit_cube_sampling:
                 # If our queue is empty, update any tuning parameters
