#!/usr/bin/env python
# -*- coding: utf-8 -*-
"""
A collection of useful functions.

"""

import sys
import warnings
import math
import copy
import time
import os
import shutil
from collections import namedtuple
from functools import partial
<<<<<<< HEAD
import numpy as np
from scipy.special import logsumexp
from scipy.stats import randint, ks_1samp
=======
>>>>>>> 68b84f05
import pickle as pickle_module
# To allow replacing of the pickler
import numpy as np
from scipy.special import logsumexp
from ._version import __version__ as DYNESTY_VERSION
try:
    import tqdm
except ImportError:
    tqdm = None

try:
    import h5py
except ImportError:
    h5py = None

__all__ = [
    "unitcheck", "resample_equal", "mean_and_cov", "quantile", "jitter_run",
    "resample_run", "reweight_run", "unravel_run", "merge_runs", "kld_error",
<<<<<<< HEAD
    "_merge_two", "_get_nsamps_samples_n", "get_enlarge_bootstrap",
    "insertion_index_test",
=======
    "get_enlarge_bootstrap", "LoglOutput", "LogLikelihood", "RunRecord",
    "DelayTimer"
>>>>>>> 68b84f05
]

SQRTEPS = math.sqrt(float(np.finfo(np.float64).eps))

IteratorResult = namedtuple('IteratorResult', [
    'worst', 'ustar', 'vstar', 'loglstar', 'logvol', 'logwt', 'logz',
    'logzvar', 'h', 'nc', 'worst_it', 'boundidx', 'bounditer', 'eff',
    'delta_logz', 'blob'
])

IteratorResultShort = namedtuple('IteratorResultShort', [
    'worst', 'ustar', 'vstar', 'loglstar', 'nc', 'worst_it', 'boundidx',
    'bounditer', 'eff', 'blob'
])


class LoglOutput:
    """
    Class that encapsulates the output of the likelihood function.
    The reason we need this wrapper is to preserve the blob associated with
    the likelihood function.

    """

    def __init__(self, v, blob_flag):
        """
        Initialize the object
        
        Parameters
        ----------
        v: float or tuple
            if blob_flag is true v have to be a tuple of logl and blob
            if it is False v is just logl
        blob_flag: boolean
            flag to mark whether the v has a blob or not
        """
        if blob_flag:
            self.val = v[0]
            self.blob = v[1]
        else:
            self.val = v

    def __lt__(self, v1):
        """
        Comparison override, we just use .val attribute in the comparison
        """
        return float(self) < float(v1)

    def __gt__(self, v1):
        """
        Comparison override, we just use .val attribute in the comparison
        """
        return float(self) > float(v1)

    def __le__(self, v1):
        """
        Comparison override, we just use .val attribute in the comparison
        """
        return float(self) <= float(v1)

    def __ge__(self, v1):
        """
        Comparison override, we just use .val attribute in the comparison
        """
        return float(self) >= float(v1)

    def __eq__(self, v1):
        """
        Comparison override, we just use .val attribute in the comparison
        """
        return float(self) == float(v1)

    def __float__(self):
        """
        Comparison override, we just use .val attribute in the comparison
        """
        return float(self.val)


class LogLikelihood:
    """
    Class that calls the likelihood function (using a pool if provided)
    Also if requested it saves the history of evaluations
    """

    def __init__(self,
                 loglikelihood,
                 ndim,
                 pool=None,
                 save=False,
                 history_filename=None,
                 blob=False):
        """ Initialize the object.

        Parameters
        ----------
        loglikelihood: function
        ndim: int
            Dimensionality
        pool: Pool (optional)
            Any kind of pool capable of performing map()
        save: bool
            if True the function evaluations will be saved in the hdf5 file
        history_filename: string
            The filename where the history will go
        blob: boolean
            if True we expect the logl output to be a tuple of logl value and
            a blob, otherwise it'll be logl value only
        """
        self.loglikelihood = loglikelihood
        self.pool = pool
        self.history_pars = []
        self.history_logl = []
        self.save_every = 10000
        self.save = save
        self.history_filename = history_filename
        self.ndim = ndim
        self.failed_save = False
        self.blob = blob
        if save:
            self.history_init()

    def map(self, pars):
        """
        Evaluate the likelihood function on the list of vectors
        The pool is used if it was provided when the object was created

        Returns
        -------
        ret: The list of LoglOutput objects
        """
        if self.pool is None:
            ret = list([
                LoglOutput(_, self.blob) for _ in map(self.loglikelihood, pars)
            ])
        else:
            ret = [
                LoglOutput(_, self.blob)
                for _ in self.pool.map(self.loglikelihood, pars)
            ]
        if self.save:
            self.history_append([_.val for _ in ret], pars)
        return ret

    def __call__(self, x):
        """
        Evaluate the likelihood f-n once
        """
        ret = LoglOutput(self.loglikelihood(x), self.blob)
        if self.save:
            self.history_append([ret.val], [x])
        return ret

    def history_append(self, logls, pars):
        """
        Append to the internal history the list of loglikelihood values
        And points
        """
        self.history_logl.extend(logls)
        self.history_pars.extend(pars)
        if len(self.history_logl) > self.save_every:
            self.history_save()

    def history_init(self):
        """ Initialize the hdf5 storage of evaluations """
        if h5py is None:
            raise RuntimeError(
                'h5py module is required for saving history of calls')
        self.history_counter = 0
        try:
            with h5py.File(self.history_filename, mode='w') as fp:
                fp.create_dataset('param', (self.save_every, self.ndim),
                                  maxshape=(None, self.ndim))
                fp.create_dataset('logl', (self.save_every, ),
                                  maxshape=(None, ))
        except OSError:
            print('Failed to initialize history file')
            raise

    def history_save(self):
        """
        Save the actual history from an internal buffer into the file
        """
        if self.failed_save or not self.save:
            # if failed to save before, do not try again
            # also quickly return if saving is not needed
            return
        try:
            with h5py.File(self.history_filename, mode='a') as fp:
                # pylint: disable=no-member
                nadd = len(self.history_logl)
                fp['param'].resize(self.history_counter + nadd, axis=0)
                fp['logl'].resize(self.history_counter + nadd, axis=0)
                fp['param'][-nadd:, :] = np.array(self.history_pars)
                fp['logl'][-nadd:] = np.array(self.history_logl)
                self.history_pars = []
                self.history_logl = []
                self.history_counter += nadd
        except OSError:
            warnings.warn(
                'Failed to save history of evaluations. Will not try again.')
            self.failed_save = True

    def __getstate__(self):
        """Get state information for pickling."""
        state = self.__dict__.copy()
        if 'pool' in state:
            del state['pool']
        return state


class RunRecord:
    """
    This is the dictionary like class that saves the results of the nested
    run so it is basically a collection of various lists of
    quantities
    """

    def __init__(self, dynamic=False):
        """
        If dynamic is true. We initialize the class for
        a dynamic nested run
        """
        D = {}
        keys = [
            'id',  # live point labels
            'u',  # unit cube samples
            'v',  # transformed variable samples
            'logl',  # loglikelihoods of samples
            'logvol',  # expected ln(volume)
            'logwt',  # ln(weights)
            'logz',  # cumulative ln(evidence)
            'logzvar',  # cumulative error on ln(evidence)
            'h',  # cumulative information
            'nc',  # number of calls at each iteration
            'boundidx',  # index of bound dead point was drawn from
            'it',  # iteration the live (now dead) point was proposed
            'n',  # number of live points interior to dead point
            'bounditer',  # active bound at a specific iteration
            'scale',  # scale factor at each iteration
<<<<<<< HEAD
            'distance_insertion_index',
            # number of points less distant from the starting point than the last inserted point
            'likelihood_insertion_index',
            # number of points with lower likelihood than the last inserted point
=======
            'blob'  # blobs output by the log-likelihood
>>>>>>> 68b84f05
        ]
        if dynamic:
            keys.extend([
                'batch',  # live point batch ID
                # these are special since their length
                # is == the number of batches
                'batch_nlive',  # number of live points added in batch
                'batch_bounds'  # loglikelihood bounds used in batch
            ])
        for k in keys:
            D[k] = []
        self.D = D

    def append(self, newD):
        """
        append new information to the RunRecord in the form a dictionary
        i.e. run.append(dict(batch=3, niter=44))
        """
        for k in newD.keys():
            self.D[k].append(newD[k])

    def __getitem__(self, k):
        return self.D[k]

    def __setitem__(self, k, v):
        self.D[k] = v

    def keys(self):
        return self.D.keys()


class DelayTimer:
    """ Utility class that allows us to detect a certain
    time has passed"""

    def __init__(self, dt):
        """ Initialise the time with delay of dt seconds

        Parameters
        ----------

        dt: float
            The number of seconds in the timer
        """
        self.dt = dt
        self.last_time = time.time()

    def is_time(self):
        """
        Returns true if more than self.dt seconds has passed
        since the initialization or last call of successful is_time()

        Returns
        -------
        ret: bool
             True if specified amout of time has passed since the
             initialization or last successful is_time() call
        """
        curt = time.time()
        if curt - self.last_time > self.dt:
            self.last_time = curt
            return True
        return False


PrintFnArgs = namedtuple('PrintFnArgs',
                         ['niter', 'short_str', 'mid_str', 'long_str'])


def print_fn(results,
             niter,
             ncall,
             add_live_it=None,
             dlogz=None,
             stop_val=None,
             nbatch=None,
             logl_min=-np.inf,
             logl_max=np.inf,
             pbar=None):
    """
    The default function used to print out results in real time.

    Parameters
    ----------

    results : tuple
        Collection of variables output from the current state of the sampler.
        Currently includes:
        (1) particle index,
        (2) unit cube position,
        (3) parameter position,
        (4) ln(likelihood),
        (5) ln(volume),
        (6) ln(weight),
        (7) ln(evidence),
        (8) Var[ln(evidence)],
        (9) information,
        (10) number of (current) function calls,
        (11) iteration when the point was originally proposed,
        (12) index of the bounding object originally proposed from,
        (13) index of the bounding object active at a given iteration,
        (14) cumulative efficiency, and
        (15) estimated remaining ln(evidence).

    niter : int
        The current iteration of the sampler.

    ncall : int
        The total number of function calls at the current iteration.

    add_live_it : int, optional
        If the last set of live points are being added explicitly, this
        quantity tracks the sorted index of the current live point being added.

    dlogz : float, optional
        The evidence stopping criterion. If not provided, the provided
        stopping value will be used instead.

    stop_val : float, optional
        The current stopping criterion (for dynamic nested sampling). Used if
        the `dlogz` value is not specified.

    nbatch : int, optional
        The current batch (for dynamic nested sampling).

    logl_min : float, optional
        The minimum log-likelihood used when starting sampling. Default is
        `-np.inf`.

    logl_max : float, optional
        The maximum log-likelihood used when stopping sampling. Default is
        `np.inf`.

    """
    if pbar is None:
        print_fn_fallback(results,
                          niter,
                          ncall,
                          add_live_it=add_live_it,
                          dlogz=dlogz,
                          stop_val=stop_val,
                          nbatch=nbatch,
                          logl_min=logl_min,
                          logl_max=logl_max)
    else:
        print_fn_tqdm(pbar,
                      results,
                      niter,
                      ncall,
                      add_live_it=add_live_it,
                      dlogz=dlogz,
                      stop_val=stop_val,
                      nbatch=nbatch,
                      logl_min=logl_min,
                      logl_max=logl_max)


def get_print_fn_args(results,
                      niter,
                      ncall,
                      add_live_it=None,
                      dlogz=None,
                      stop_val=None,
                      nbatch=None,
                      logl_min=-np.inf,
                      logl_max=np.inf):
    # Extract results at the current iteration.
    loglstar = results.loglstar
    logz = results.logz
    logzvar = results.logzvar
    delta_logz = results.delta_logz
    bounditer = results.bounditer
    nc = results.nc
    eff = results.eff

    # Adjusting outputs for printing.
    if delta_logz > 1e6:
        delta_logz = np.inf
    if logzvar >= 0. and logzvar <= 1e6:
        logzerr = np.sqrt(logzvar)
    else:
        logzerr = np.nan
    if logz <= -1e6:
        logz = -np.inf
    if loglstar <= -1e6:
        loglstar = -np.inf

    # Constructing output.
    long_str = []
    # long_str.append("iter: {:d}".format(niter))
    if add_live_it is not None:
        long_str.append("+{:d}".format(add_live_it))
    short_str = list(long_str)
    if nbatch is not None:
        long_str.append("batch: {:d}".format(nbatch))
    long_str.append("bound: {:d}".format(bounditer))
    long_str.append("nc: {:d}".format(nc))
    long_str.append("ncall: {:d}".format(ncall))
    long_str.append("eff(%): {:6.3f}".format(eff))
    short_str.append(long_str[-1])
    long_str.append("loglstar: {:6.3f} < {:6.3f} < {:6.3f}".format(
        logl_min, loglstar, logl_max))
    short_str.append("logl*: {:6.1f}<{:6.1f}<{:6.1f}".format(
        logl_min, loglstar, logl_max))
    long_str.append("logz: {:6.3f} +/- {:6.3f}".format(logz, logzerr))
    short_str.append("logz: {:6.1f}+/-{:.1f}".format(logz, logzerr))
    mid_str = list(short_str)
    if dlogz is not None:
        long_str.append("dlogz: {:6.3f} > {:6.3f}".format(delta_logz, dlogz))
        mid_str.append("dlogz: {:6.1f}>{:6.1f}".format(delta_logz, dlogz))
    else:
        long_str.append("stop: {:6.3f}".format(stop_val))
        mid_str.append("stop: {:6.3f}".format(stop_val))

    return PrintFnArgs(niter=niter,
                       short_str=short_str,
                       mid_str=mid_str,
                       long_str=long_str)


def print_fn_tqdm(pbar,
                  results,
                  niter,
                  ncall,
                  add_live_it=None,
                  dlogz=None,
                  stop_val=None,
                  nbatch=None,
                  logl_min=-np.inf,
                  logl_max=np.inf):
    """
    This is a function that does the status printing using tqdm module
    """
    fn_args = get_print_fn_args(results,
                                niter,
                                ncall,
                                add_live_it=add_live_it,
                                dlogz=dlogz,
                                stop_val=stop_val,
                                nbatch=nbatch,
                                logl_min=logl_min,
                                logl_max=logl_max)

    pbar.set_postfix_str(" | ".join(fn_args.long_str), refresh=False)
    pbar.update(fn_args.niter - pbar.n)


def print_fn_fallback(results,
                      niter,
                      ncall,
                      add_live_it=None,
                      dlogz=None,
                      stop_val=None,
                      nbatch=None,
                      logl_min=-np.inf,
                      logl_max=np.inf):
    """
    This is a function that does the status printing using just
    standard printing into the console
    """
    fn_args = get_print_fn_args(results,
                                niter,
                                ncall,
                                add_live_it=add_live_it,
                                dlogz=dlogz,
                                stop_val=stop_val,
                                nbatch=nbatch,
                                logl_min=logl_min,
                                logl_max=logl_max)
    niter, short_str, mid_str, long_str = (fn_args.niter, fn_args.short_str,
                                           fn_args.mid_str, fn_args.long_str)

    long_str = ["iter: {:d}".format(niter)] + long_str

    # Printing.
    long_str = ' | '.join(long_str)
    mid_str = ' | '.join(mid_str)
    short_str = '|'.join(short_str)
    if sys.stderr.isatty() and hasattr(shutil, 'get_terminal_size'):
        columns = shutil.get_terminal_size(fallback=(80, 25))[0]
    else:
        columns = 200
    if columns > len(long_str):
        sys.stderr.write("\r" + long_str + ' ' * (columns - len(long_str) - 2))
    elif columns > len(mid_str):
        sys.stderr.write("\r" + mid_str + ' ' * (columns - len(mid_str) - 2))
    else:
        sys.stderr.write("\r" + short_str + ' ' *
                         (columns - len(short_str) - 2))
    sys.stderr.flush()


# List of results attributes as
# Name, type, description, shape (if array)
_RESULTS_STRUCTURE = [
    ('logl', 'array[float]', 'Log likelihood', 'niter'),
    ('samples_it', 'array[int]',
     "the sampling iteration when the sample was proposed "
     "(e.g., iteration 570)", 'niter'),
    ('samples_id', 'array[int]',
     'The unique ID of the sample XXX (within nlive points)', None),
    ('samples_n', 'array[int]',
     'The number of live points at the point when the sample was proposed',
     'niter'),
    ('samples_u', 'array[float]', '''The coordinates of live points in the
    unit cube coordinate system''', 'niter,ndim'),
    ('samples_v', 'array[float]', '''The coordinates of live points''',
     'niter,ndim'),
    ('samples', 'array',
     '''the location (in original coordinates). Identical to samples_v''',
     'niter,ndim'), ('niter', 'int', 'number of iterations', None),
    ('ncall', 'int', 'Total number likelihood calls', None),
    ('logz', 'array', 'Array of cumulative log(Z) integrals', 'niter'),
    ('logzerr', 'array', 'Array of uncertainty of log(Z)', 'niter'),
    ('logwt', 'array', 'Array of log-posterior weights', 'niter'),
    ('eff', 'float', 'Sampling efficiency', None),
    ('nlive', 'int', 'Number of live points for a static run', None),
    ('logvol', 'array[float]', 'Logvolumes of dead points', 'niter'),
    ('information', 'array[float]', 'Information Integral H', 'niter'),
    ('bound', 'array[object]',
     "the set of bounding objects used to condition proposals for the "
     "base run", 'nbound'),
    ('bound_iter', 'array[int]',
     "index of the bound being used for an iteration that generated the point",
     'niter'),
    ('samples_bound', 'array[int]',
     "The index of the bound that the corresponding sample was drawn from",
     'niter'),
    ('samples_batch', 'array[int]',
     "Tracks the batch during which the samples were proposed", 'niter'),
    ('batch_bounds', 'array[tuple]',
     "The log-likelihood bounds used to run a batch.", 'nbatch'),
    ('batch_nlive', 'array[int]',
     "The number of live points used for  given batch", 'nbatch'),
    ('scale', 'array[float]', "Scalar scale applied for proposals", 'niter'),
    ('blob', 'array[]',
     'The auxiliary blobs computed by the log-likelihood function', 'niter')
]


class Results:
    """
    Contains the full output of a run along with a set of helper
    functions for summarizing the output.
    The object is meant to be unchangeable record of the static or
    dynamic nested run.

    Results attributes (name, type, description, array size):
    """

    _ALLOWED = set([_[0] for _ in _RESULTS_STRUCTURE])

    def __init__(self, key_values):
        """
        Initialize the results using the list of key value pairs
        or a dictionary
        Results([('logl', [1, 2, 3]), ('samples_it',[1,2,3])])
        Results(dict(logl=[1, 2, 3], samples_it=[1,2,3]))
        """
        self._keys = []
        self._initialized = False
        if isinstance(key_values, dict):
            key_values_list = key_values.items()
        else:
            key_values_list = key_values
        for k, v in key_values_list:
            assert k not in self._keys  # ensure no duplicates
            assert k in Results._ALLOWED, k
            self._keys.append(k)
            setattr(self, k, copy.copy(v))
        required_keys = ['samples_u', 'samples_id', 'logl', 'samples']
        # TODO I need to add here logz, logzerr
        # but that requires ensuring that merge_runs always computes logz
        for k in required_keys:
            if k not in self._keys:
                raise ValueError('Key %s must be provided' % k)
        if 'nlive' in self._keys:
            self._dynamic = False
        elif 'samples_n' in self._keys:
            self._dynamic = True
        else:
            raise ValueError(
                'Trying to construct results object without nlive '
                'or samples_n information')
        self._initialized = True

    def __copy__(self):
        # this will be a deep copy
        return Results(self.asdict().items())

    def copy(self):
        '''
        return a copy of the object
        all numpy arrays will be copied too
        '''
        return self.__copy__()

    def __setattr__(self, name, value):
        if name[0] != '_' and self._initialized:
            raise RuntimeError("Cannot set attributes directly")
        super().__setattr__(name, value)

    def __getitem__(self, name):
        if name in self._keys:
            return getattr(self, name)
        else:
            raise KeyError(name)

    def __repr__(self):
        m = max(list(map(len, list(self._keys)))) + 1
        return '\n'.join(
            [k.rjust(m) + ': ' + repr(getattr(self, k)) for k in self._keys])

    def __contains__(self, key):
        return key in self._keys

    def keys(self):
        """ Return the list of attributes/keys stored in Results """
        return self._keys

    def items(self):
        """
Return the list of items in the results object as list of key,value pairs
        """
        return ((k, getattr(self, k)) for k in self._keys)

    def asdict(self):
        """
        Return contents of the Results object as dictionary
        """
        # importantly here we copy attribute values
        return dict((k, copy.copy(getattr(self, k))) for k in self._keys)

    def isdynamic(self):
        """ Return true if the results was constructed using dynamic
        nested sampling run with (potentially) variable number of
        live-points"""
        return self._dynamic

    def importance_weights(self):
        """
        Return the importance weights for the each sample.
        """
        logwt = self['logwt'] - self['logz'][-1]
        wt = np.exp(logwt)
        wt = wt / wt.sum()
        return wt

    def samples_equal(self, rstate=None):
        """
        Return the equally weighted samples
        """
        if rstate is None:
            rstate = get_random_generator()
        return resample_equal(self['samples'],
                              self.importance_weights(),
                              rstate=rstate)

    def summary(self):
        """Return a formatted string giving a quick summary
        of the results."""

        if self._dynamic:
            res = ("niter: {:d}\n"
                   "ncall: {:d}\n"
                   "eff(%): {:6.3f}\n"
                   "logz: {:6.3f} +/- {:6.3f}".format(self['niter'],
                                                      np.sum(self['ncall']),
                                                      self['eff'],
                                                      self['logz'][-1],
                                                      self['logzerr'][-1]))
        else:
            res = ("nlive: {:d}\n"
                   "niter: {:d}\n"
                   "ncall: {:d}\n"
                   "eff(%): {:6.3f}\n"
                   "logz: {:6.3f} +/- {:6.3f}".format(self['nlive'],
                                                      self['niter'],
                                                      np.sum(self['ncall']),
                                                      self['eff'],
                                                      self['logz'][-1],
                                                      self['logzerr'][-1]))

        print('Summary\n=======\n' + res)


Results.__doc__ += '\n\n' + str('\n'.join(
    ['| ' + str(_) for _ in _RESULTS_STRUCTURE])) + '\n'


def results_substitute(results, kw_dict):
    """ This is an utility method that takes a Result object and
substituted certain keys in it. It returns a copy object!
    """
    new_list = []
    for k, w in results.items():
        if k not in kw_dict:
            new_list.append((k, w))
        else:
            new_list.append((k, kw_dict[k]))
    return Results(new_list)


def get_enlarge_bootstrap(sample, enlarge, bootstrap):
    """
    Determine the enlarge, bootstrap for a given run
    """
    # we should make it dimension dependent I think...
    DEFAULT_ENLARGE = 1.25
    DEFAULT_UNIF_BOOTSTRAP = 5
    if enlarge is not None and bootstrap is None:
        # If enlarge is specified and bootstrap is not we just use enlarge
        # with no nootstrapping
        assert enlarge >= 1
        return enlarge, 0
    elif enlarge is None and bootstrap is not None:
        # If bootstrap is specified but enlarge is not we just use bootstrap
        # And if we allow zero bootstrap if we want to force no bootstrap
        assert ((bootstrap > 1) or (bootstrap == 0))
        return 1, bootstrap
    elif enlarge is None and bootstrap is None:
        # If neither enlarge or bootstrap are specified we are doing
        # things in auto-mode. I.e. use enlarge unless the uniform
        # sampler is selected
        if sample == 'unif':
            return 1, DEFAULT_UNIF_BOOTSTRAP
        else:
            return DEFAULT_ENLARGE, 0
    else:
        # Both enlarge and bootstrap were specified
        if bootstrap == 0 or enlarge == 1:
            return enlarge, bootstrap
        else:
            raise ValueError('Enlarge and bootstrap together do not make '
                             'sense unless bootstrap=0 or enlarge = 1')


def get_nonbounded(ndim, periodic, reflective):
    """
    Return a boolean mask for dimensions that are either
    periodic or reflective
    """
    if periodic is not None and reflective is not None:
        if np.intersect1d(periodic, reflective) != 0:
            raise ValueError("You have specified a parameter as both "
                             "periodic and reflective.")

    if periodic is not None or reflective is not None:
        nonbounded = np.ones(ndim, dtype=bool)
        if periodic is not None:
            if np.max(periodic) > ndim:
                raise ValueError(
                    'Incorrect periodic variable index (larger than ndim')
            nonbounded[periodic] = False
        if reflective is not None:
            if np.max(reflective) > ndim:
                raise ValueError(
                    'Incorrect periodic variable index (larger than ndim')
            nonbounded[reflective] = False
    else:
        nonbounded = None

    return nonbounded


def get_print_func(print_func, print_progress):
    pbar = None
    if print_func is None:
        if tqdm is None or not print_progress:
            print_func = print_fn
        else:
            pbar = tqdm.tqdm()
            print_func = partial(print_fn, pbar=pbar)
    return pbar, print_func


def get_random_generator(seed=None):
    """
    Return a random generator (using the seed provided if available)
    """
    return np.random.Generator(np.random.PCG64(seed))


def get_seed_sequence(rstate, nitems):
    """
    Return the list of seeds to initialize random generators
    This is useful when distributing work across a pool
    """
    seeds = np.random.SeedSequence(rstate.integers(0, 2**63 - 1,
                                                   size=4)).spawn(nitems)
    return seeds


def get_neff_from_logwt(logwt):
    """
    Compute the number of effective samples from an array of unnormalized
    log-weights. We use Kish Effective Sample Size (ESS)  formula.

    Parameters
    ----------
    logwt: numpy array
        Array of unnormalized weights

    Returns
    -------
    int
        The effective number of samples
    """

    # If weights are normalized to the sum of 1,
    # the estimate is  N = 1/\sum(w_i^2)
    # if the weights are not normalized
    # N = (\sum w_i)^2 / \sum(w_i^2)
    W = np.exp(logwt - logwt.max())
    return W.sum()**2 / (W**2).sum()


def unitcheck(u, nonbounded=None):
    """Check whether `u` is inside the unit cube. Given a masked array
    `nonbounded`, also allows periodic boundaries conditions to exceed
    the unit cube."""

    if nonbounded is None:
        # No periodic boundary conditions provided.
        return u.min() > 0 and u.max() < 1
    else:
        # Alternating periodic and non-periodic boundary conditions.
        unb = u[nonbounded]
        # pylint: disable=invalid-unary-operand-type
        ub = u[~nonbounded]
        return (unb.min() > 0 and unb.max() < 1 and ub.min() > -0.5
                and ub.max() < 1.5)


def apply_reflect(u):
    """
    Iteratively reflect a number until it is contained in [0, 1].

    This is for priors with a reflective boundary condition, all numbers in the
    set `u = 2n +/- x` should be mapped to x.

    For the `+` case we just take `u % 1`.
    For the `-` case we take `1 - (u % 1)`.

    E.g., -0.9, 1.1, and 2.9 should all map to 0.9.

    Parameters
    ----------
    u: array-like
        The array of points to map to the unit cube

    Returns
    -------
    u: array-like
       The input array, modified in place.
    """
    idxs_even = np.mod(u, 2) < 1
    u[idxs_even] = np.mod(u[idxs_even], 1)
    u[~idxs_even] = 1 - np.mod(u[~idxs_even], 1)
    return u


def mean_and_cov(samples, weights):
    """
    Compute the weighted mean and covariance of the samples.

    Parameters
    ----------
    samples : `~numpy.ndarray` with shape (nsamples, ndim)
        2-D array containing data samples. This ordering is equivalent to
        using `rowvar=False` in `~numpy.cov`.

    weights : `~numpy.ndarray` with shape (nsamples,)
        1-D array of sample weights.

    Returns
    -------
    mean : `~numpy.ndarray` with shape (ndim,)
        Weighted sample mean vector.

    cov : `~numpy.ndarray` with shape (ndim, ndim)
        Weighted sample covariance matrix.

    Notes
    -----
    Implements the formulae found `here <https://goo.gl/emWFLR>`_.

    """

    # Compute the weighted mean.
    mean = np.average(samples, weights=weights, axis=0)

    # Compute the weighted covariance.
    dx = samples - mean
    wsum = np.sum(weights)
    w2sum = np.sum(weights**2)
    cov = wsum / (wsum**2 - w2sum) * np.einsum('i,ij,ik', weights, dx, dx)

    return mean, cov


def resample_equal(samples, weights, rstate=None):
    """
    Resample a new set of points from the weighted set of inputs
    such that they all have equal weight.

    Each input sample appears in the output array either
    `floor(weights[i] * nsamples)` or `ceil(weights[i] * nsamples)` times,
    with `floor` or `ceil` randomly selected (weighted by proximity).

    Parameters
    ----------
    samples : `~numpy.ndarray` with shape (nsamples,)
        Set of unequally weighted samples.

    weights : `~numpy.ndarray` with shape (nsamples,)
        Corresponding weight of each sample.

    rstate : `~numpy.random.Generator`, optional
        `~numpy.random.Generator` instance.

    Returns
    -------
    equal_weight_samples : `~numpy.ndarray` with shape (nsamples,)
        New set of samples with equal weights.

    Examples
    --------
    >>> x = np.array([[1., 1.], [2., 2.], [3., 3.], [4., 4.]])
    >>> w = np.array([0.6, 0.2, 0.15, 0.05])
    >>> utils.resample_equal(x, w)
    array([[ 1.,  1.],
           [ 1.,  1.],
           [ 1.,  1.],
           [ 3.,  3.]])

    Notes
    -----
    Implements the systematic resampling method described in `Hol, Schon, and
    Gustafsson (2006) <doi:10.1109/NSSPW.2006.4378824>`_.
   """

    if rstate is None:
        rstate = get_random_generator()

    cumulative_sum = np.cumsum(weights)
    if abs(cumulative_sum[-1] - 1.) > SQRTEPS:
        # same tol as in numpy's random.choice.
        # Guarantee that the weights will sum to 1.
        warnings.warn("Weights do not sum to 1 and have been renormalized.")
    cumulative_sum /= cumulative_sum[-1]
    # this ensures that the last element is strictly == 1

    # Make N subdivisions and choose positions with a consistent random offset.
    nsamples = len(weights)
    positions = (rstate.random() + np.arange(nsamples)) / nsamples

    # Resample the data.
    idx = np.zeros(nsamples, dtype=int)
    i, j = 0, 0
    while i < nsamples:
        if positions[i] < cumulative_sum[j]:
            idx[i] = j
            i += 1
        else:
            j += 1

    return samples[idx]


def quantile(x, q, weights=None):
    """
    Compute (weighted) quantiles from an input set of samples.

    Parameters
    ----------
    x : `~numpy.ndarray` with shape (nsamps,)
        Input samples.

    q : `~numpy.ndarray` with shape (nquantiles,)
       The list of quantiles to compute from `[0., 1.]`.

    weights : `~numpy.ndarray` with shape (nsamps,), optional
        The associated weight from each sample.

    Returns
    -------
    quantiles : `~numpy.ndarray` with shape (nquantiles,)
        The weighted sample quantiles computed at `q`.

    """

    # Initial check.
    x = np.atleast_1d(x)
    q = np.atleast_1d(q)

    # Quantile check.
    if np.any(q < 0.0) or np.any(q > 1.0):
        raise ValueError("Quantiles must be between 0. and 1.")

    if weights is None:
        # If no weights provided, this simply calls `np.percentile`.
        return np.percentile(x, list(100.0 * q))
    else:
        # If weights are provided, compute the weighted quantiles.
        weights = np.atleast_1d(weights)
        if len(x) != len(weights):
            raise ValueError("Dimension mismatch: len(weights) != len(x).")
        idx = np.argsort(x)  # sort samples
        sw = weights[idx]  # sort weights
        cdf = np.cumsum(sw)[:-1]  # compute CDF
        cdf /= cdf[-1]  # normalize CDF
        cdf = np.append(0, cdf)  # ensure proper span
        quantiles = np.interp(q, cdf, x[idx]).tolist()
        return quantiles


def _get_nsamps_samples_n(res):
    """ Helper function for calculating the number of samples

    Parameters
    ----------
    res : :class:`~dynesty.results.Results` instance
        The :class:`~dynesty.results.Results` instance taken from a previous
        nested sampling run.

    Returns
    -------
    nsamps: int
        The total number of samples/iterations
    samples_n: array
        Number of live points at a given iteration

    """
    if res.isdynamic():
        # Check if the number of live points explicitly changes.
        samples_n = res.samples_n
        nsamps = len(samples_n)
    else:
        # If the number of live points is constant, compute `samples_n`.
        niter = res.niter
        nlive = res.nlive
        nsamps = len(res.logvol)
        if nsamps == niter:
            samples_n = np.ones(niter, dtype=int) * nlive
        elif nsamps == (niter + nlive):
            samples_n = np.minimum(np.arange(nsamps, 0, -1), nlive)
        else:
            raise ValueError("Final number of samples differs from number of "
                             "iterations and number of live points.")
    return nsamps, samples_n


def _find_decrease(samples_n):
    """
    Find all instances where the number of live points is either constant
    or increasing.
    Return the mask,
    the values of nlive when nlives starts to decrease
    The ranges of decreasing nlives
    v=[3,2,1,13,13,12,23,22];
    > print(dynesty.utils._find_decrease(v))
    (array([ True, False, False,  True,  True, False,  True, False]),
    [3, 13, 23],
    [[0, 3], [4, 6], (6, 8)])

    """
    nsamps = len(samples_n)
    nlive_flag = np.zeros(nsamps, dtype=bool)
    nlive_start, bounds = [], []
    nlive_flag[1:] = np.diff(samples_n) < 0

    # For all the portions that are decreasing, find out where they start,
    # where they end, and how many live points are present at that given
    # iteration.
    ids = np.nonzero(nlive_flag)[0]
    if len(ids) > 0:
        boundl = ids[0] - 1
        last = ids[0]
        nlive_start.append(samples_n[boundl])
        for curi in ids[1:]:
            if curi == last + 1:
                last += 1
                # we are in the interval of continuisly decreasing values
                continue
            else:
                # we need to close the last interval
                bounds.append([boundl, last + 1])
                nlive_start.append(samples_n[curi - 1])
                last = curi
                boundl = curi - 1
        # we need to close the last interval
        bounds.append((boundl, last + 1))
        nlive_start = np.array(nlive_start)
    return ~nlive_flag, nlive_start, bounds


def jitter_run(res, rstate=None, approx=False):
    """
    Probes **statistical uncertainties** on a nested sampling run by
    explicitly generating a *realization* of the prior volume associated
    with each sample (dead point). Companion function to :meth:`resample_run`.

    Parameters
    ----------
    res : :class:`~dynesty.results.Results` instance
        The :class:`~dynesty.results.Results` instance taken from a previous
        nested sampling run.

    rstate : `~numpy.random.Generator`, optional
        `~numpy.random.Generator` instance.

    approx : bool, optional
        Whether to approximate all sets of uniform order statistics by their
        associated marginals (from the Beta distribution). Default is `False`.

    Returns
    -------
    new_res : :class:`~dynesty.results.Results` instance
        A new :class:`~dynesty.results.Results` instance with corresponding
        weights based on our "jittered" prior volume realizations.

    """

    if rstate is None:
        rstate = get_random_generator()

    # Initialize evolution of live points over the course of the run.
    nsamps, samples_n = _get_nsamps_samples_n(res)
    logl = res.logl

    # Simulate the prior volume shrinkage associated with our set of "dead"
    # points. At each iteration, if the number of live points is constant or
    # increasing, our prior volume compresses by the maximum value of a set
    # of `K_i` uniformly distributed random numbers (i.e. as `Beta(K_i, 1)`).
    # If instead the number of live points is decreasing, that means we're
    # instead  sampling down a set of uniform random variables
    # (i.e. uniform order statistics).

    if approx:
        nlive_flag = np.ones(nsamps, dtype=bool)
        nlive_start, bounds = [], []
    else:
        nlive_flag, nlive_start, bounds = _find_decrease(samples_n)

    # The maximum out of a set of `K_i` uniformly distributed random variables
    # has a marginal distribution of `Beta(K_i, 1)`.
    t_arr = np.zeros(nsamps)
    t_arr[nlive_flag] = rstate.beta(a=samples_n[nlive_flag], b=1)

    # If we instead are sampling the set of uniform order statistics,
    # we note that the jth largest value is marginally distributed as
    # `Beta(j, K_i-j+1)`. The full joint distribution is::
    #
    #     X_(j) / X_N = (Y_1 + ... + Y_j) / (Y_1 + ... + Y_{K+1})
    #
    # where X_(j) is the prior volume of the live point with the `j`-th
    # *best* likelihood (i.e. prior volume shrinks as likelihood increases)
    # and the `Y_i`'s are i.i.d. exponentially distributed random variables.
    nunif = len(nlive_start)
    for i in range(nunif):
        nstart = nlive_start[i]
        bound = bounds[i]
        sn = samples_n[bound[0]:bound[1]]
        y_arr = rstate.exponential(scale=1.0, size=nstart + 1)
        ycsum = y_arr.cumsum()
        ycsum /= ycsum[-1]
        uorder = ycsum[np.append(nstart, sn - 1)]
        rorder = uorder[1:] / uorder[:-1]
        t_arr[bound[0]:bound[1]] = rorder

    # These are the "compression factors" at each iteration. Let's turn
    # these into associated ln(volumes).
    logvol = np.log(t_arr).cumsum()

    (saved_logwt, saved_logz, saved_logzvar,
     saved_h) = compute_integrals(logl=logl, logvol=logvol)

    # Overwrite items with our new estimates.
    substitute = {
        'logvol': logvol,
        'logwt': saved_logwt,
        'logz': saved_logz,
        'logzerr': np.sqrt(np.maximum(saved_logzvar, 0)),
        'h': saved_h
    }

    new_res = results_substitute(res, substitute)
    return new_res


def compute_integrals(logl=None, logvol=None, reweight=None):
    """
    Compute weights, logzs and variances using quadratic estimator.
    Returns logwt, logz, logzvar, h

    Parameters:
    -----------
    logl: array
        array of log likelihoods
    logvol: array
        array of log volumes
    reweight: array (or None)
        (optional) reweighting array to reweight posterior
    """
    # pylint: disable=invalid-unary-operand-type
    # Unfortunately pylint doesn't get the asserts
    assert logl is not None
    assert logvol is not None

    loglstar_pad = np.concatenate([[-1.e300], logl])

    # we want log(exp(logvol_i)-exp(logvol_(i+1)))
    # assuming that logvol0 = 0
    # log(exp(LV_{i})-exp(LV_{i+1})) =
    # = LV{i} + log(1-exp(LV_{i+1}-LV{i}))
    # = LV_{i+1} - (LV_{i+1} -LV_i) + log(1-exp(LV_{i+1}-LV{i}))
    dlogvol = np.diff(logvol, prepend=0)
    logdvol = logvol - dlogvol + np.log1p(-np.exp(dlogvol))
    # logdvol is log(delta(volumes)) i.e. log (X_i-X_{i-1})
    logdvol2 = logdvol + math.log(0.5)
    # These are log(1/2(X_(i+1)-X_i))

    dlogvol = -np.diff(logvol, prepend=0)
    # this are delta(log(volumes)) of the run

    # These are log((L_i+L_{i_1})*(X_i+1-X_i)/2)
    saved_logwt = np.logaddexp(loglstar_pad[1:], loglstar_pad[:-1]) + logdvol2
    if reweight is not None:
        saved_logwt = saved_logwt + reweight
    saved_logz = np.logaddexp.accumulate(saved_logwt)
    # This implements eqn 16 of Speagle2020

    logzmax = saved_logz[-1]
    # we'll need that to just normalize likelihoods to avoid overflows

    # H is defined as
    # H = 1/z int( L * ln(L) dX,X=0..1) - ln(z)
    # incomplete H can be defined as
    # H = int( L/Z * ln(L) dX,X=0..x) - z_x/Z * ln(Z)
    h_part1 = np.cumsum(
        (np.exp(loglstar_pad[1:] - logzmax + logdvol2) * loglstar_pad[1:] +
         np.exp(loglstar_pad[:-1] - logzmax + logdvol2) * loglstar_pad[:-1]))
    # here we divide the likelihood by zmax to avoid to overflow
    saved_h = h_part1 - logzmax * np.exp(saved_logz - logzmax)
    # changes in h in each step
    dh = np.diff(saved_h, prepend=0)

    # I'm applying abs() here to avoid nans down the line
    # because partial H integrals could be negative
    saved_logzvar = np.abs(np.cumsum(dh * dlogvol))
    return saved_logwt, saved_logz, saved_logzvar, saved_h


def progress_integration(loglstar, loglstar_new, logz, logzvar, logvol,
                         dlogvol, h):
    """
    This is the calculation of weights and logz/var estimates one step at the
    time.
    Importantly the calculation of H is somewhat different from
    compute_integrals as incomplete integrals of H() of require knowing Z

    Return logwt, logz, logzvar, h
    """
    # Compute relative contribution to results.
    logdvol = logsumexp(a=[logvol + dlogvol, logvol], b=[0.5, -0.5])
    logwt = np.logaddexp(loglstar_new, loglstar) + logdvol  # weight
    logz_new = np.logaddexp(logz, logwt)  # ln(evidence)
    lzterm = (math.exp(loglstar - logz_new + logdvol) * loglstar +
              math.exp(loglstar_new - logz_new + logdvol) * loglstar_new)
    h_new = (lzterm + math.exp(logz - logz_new) * (h + logz) - logz_new
             )  # information
    dh = h_new - h

    logzvar_new = logzvar + dh * dlogvol
    # var[ln(evidence)] estimate
    return logwt, logz_new, logzvar_new, h_new


def resample_run(res, rstate=None, return_idx=False):
    """
    Probes **sampling uncertainties** on a nested sampling run using bootstrap
    resampling techniques to generate a *realization* of the (expected) prior
    volume(s) associated with each sample (dead point). This effectively
    splits a nested sampling run with `K` particles (live points) into a
    series of `K` "strands" (i.e. runs with a single live point) which are then
    bootstrapped to construct a new "resampled" run. Companion function to
    :meth:`jitter_run`.

    Parameters
    ----------
    res : :class:`~dynesty.results.Results` instance
        The :class:`~dynesty.results.Results` instance taken from a previous
        nested sampling run.

    rstate : `~numpy.random.Generator`, optional
        `~numpy.random.Generator` instance.

    return_idx : bool, optional
        Whether to return the list of resampled indices used to construct
        the new run. Default is `False`.

    Returns
    -------
    new_res : :class:`~dynesty.results.Results` instance
        A new :class:`~dynesty.results.Results` instance with corresponding
        samples and weights based on our "bootstrapped" samples and
        (expected) prior volumes.

    """

    if rstate is None:
        rstate = get_random_generator()

    # Check whether the final set of live points were added to the
    # run.
    nsamps = len(res.ncall)
    if res.isdynamic():
        # Check if the number of live points explicitly changes.
        samples_n = res.samples_n
        samples_batch = res.samples_batch
        batch_bounds = res.batch_bounds
        added_final_live = True
    else:
        # If the number of live points is constant, compute `samples_n` and
        # set up the `added_final_live` flag.
        nlive = res.nlive
        niter = res.niter
        if nsamps == niter:
            samples_n = np.ones(niter, dtype=int) * nlive
            added_final_live = False
        elif nsamps == (niter + nlive):
            samples_n = np.minimum(np.arange(nsamps, 0, -1), nlive)
            added_final_live = True
        else:
            raise ValueError("Final number of samples differs from number of "
                             "iterations and number of live points.")
        samples_batch = np.zeros(len(samples_n), dtype=int)
        batch_bounds = np.array([(-np.inf, np.inf)])
    batch_llmin = batch_bounds[:, 0]
    # Identify unique particles that make up each strand.
    ids = np.unique(res.samples_id)

    # Split the set of strands into two groups: a "baseline" group that
    # contains points initially sampled from the prior, which gives information
    # on the evidence, and an "add-on" group, which gives additional
    # information conditioned on our baseline strands.
    base_ids = []
    addon_ids = []
    for i in ids:
        sbatch = samples_batch[res.samples_id == i]
        if np.any(batch_llmin[sbatch] == -np.inf):
            base_ids.append(i)
        else:
            addon_ids.append(i)
    nbase, nadd = len(base_ids), len(addon_ids)
    base_ids, addon_ids = np.array(base_ids), np.array(addon_ids)

    # Resample strands.
    if nbase > 0 and nadd > 0:
        live_idx = np.append(base_ids[rstate.integers(0, nbase, size=nbase)],
                             addon_ids[rstate.integers(0, nadd, size=nadd)])
    elif nbase > 0:
        live_idx = base_ids[rstate.integers(0, nbase, size=nbase)]
    elif nadd > 0:
        raise ValueError("The provided `Results` does not include any points "
                         "initially sampled from the prior!")
    else:
        raise ValueError("The provided `Results` does not appear to have "
                         "any particles!")

    # Find corresponding indices within the original run.
    samp_idx = np.arange(len(res.ncall))
    samp_idx = np.concatenate(
        [samp_idx[res.samples_id == idx] for idx in live_idx])

    # Derive new sample size.
    nsamps = len(samp_idx)

    # Sort the loglikelihoods (there will be duplicates).
    logls = res.logl[samp_idx]
    idx_sort = np.argsort(logls)
    samp_idx = samp_idx[idx_sort]
    logl = res.logl[samp_idx]

    if added_final_live:
        # Compute the effective number of live points for each sample.
        samp_n = np.zeros(nsamps, dtype=int)
        uidxs, uidxs_n = np.unique(live_idx, return_counts=True)
        for uidx, uidx_n in zip(uidxs, uidxs_n):
            sel = (res.samples_id == uidx)  # selection flag
            sbatch = samples_batch[sel][0]  # corresponding batch ID
            lower = batch_llmin[sbatch]  # lower bound
            upper = max(res.logl[sel])  # upper bound

            # Add number of live points between endpoints equal to number of
            # times the strand has been resampled.
            samp_n[(logl > lower) & (logl < upper)] += uidx_n

            # At the endpoint, divide up the final set of points into `uidx_n`
            # (roughly) equal chunks and have live points decrease across them.
            endsel = (logl == upper)
            endsel_n = np.count_nonzero(endsel)
            chunk = endsel_n / uidx_n  # define our chunk
            counters = np.array(np.arange(endsel_n) / chunk, dtype=int)
            nlive_end = counters[::-1] + 1  # decreasing number of live points
            samp_n[endsel] += nlive_end  # add live point sequence
    else:
        # If we didn't add the final set of live points, the run has a constant
        # number of live points and can simply be re-ordered.
        samp_n = samples_n[samp_idx]

    # Assign log(volume) to samples.
    logvol = np.cumsum(np.log(samp_n / (samp_n + 1.)))

    saved_logwt, saved_logz, saved_logzvar, saved_h = compute_integrals(
        logl=logl, logvol=logvol)

    # Compute sampling efficiency.
    eff = 100. * len(res.ncall[samp_idx]) / sum(res.ncall[samp_idx])

    # Copy results.
    # Overwrite items with our new estimates.
    new_res_dict = dict(niter=len(res.ncall[samp_idx]),
                        ncall=res.ncall[samp_idx],
                        eff=eff,
                        blob=res.blob[samp_idx],
                        samples=res.samples[samp_idx],
                        samples_id=res.samples_id[samp_idx],
                        samples_it=res.samples_it[samp_idx],
                        samples_u=res.samples_u[samp_idx],
                        samples_n=samp_n,
                        logwt=np.asarray(saved_logwt),
                        logl=logl,
                        logvol=logvol,
                        logz=np.asarray(saved_logz),
                        logzerr=np.sqrt(
                            np.maximum(np.asarray(saved_logzvar), 0)),
                        information=np.asarray(saved_h))
    new_res = Results(new_res_dict)

    if return_idx:
        return new_res, samp_idx
    else:
        return new_res


def reweight_run(res, logp_new, logp_old=None):
    """
    Reweight a given run based on a new target distribution.

    Parameters
    ----------
    res : :class:`~dynesty.results.Results` instance
        The :class:`~dynesty.results.Results` instance taken from a previous
        nested sampling run.

    logp_new : `~numpy.ndarray` with shape (nsamps,)
        New target distribution evaluated at the location of the samples.

    logp_old : `~numpy.ndarray` with shape (nsamps,)
        Old target distribution evaluated at the location of the samples.
        If not provided, the `logl` values from `res` will be used.

    Returns
    -------
    new_res : :class:`~dynesty.results.Results` instance
        A new :class:`~dynesty.results.Results` instance with corresponding
        weights based on our reweighted samples.

    """

    # Extract info.
    if logp_old is None:
        logp_old = res['logl']
    logrwt = logp_new - logp_old  # ln(reweight)
    logvol = res['logvol']
    logl = res['logl']

    saved_logwt, saved_logz, saved_logzvar, saved_h = compute_integrals(
        logl=logl, logvol=logvol, reweight=logrwt)

    # Overwrite items with our new estimates.
    substitute = {
        'logvol': logvol,
        'logwt': saved_logwt,
        'logz': saved_logz,
        'logzerr': np.sqrt(np.maximum(saved_logzvar, 0)),
        'h': saved_h
    }

    new_res = results_substitute(res, substitute)
    return new_res


def unravel_run(res, print_progress=True):
    """
    Unravels a run with `K` live points into `K` "strands" (a nested sampling
    run with only 1 live point). **WARNING: the anciliary quantities provided
    with each unraveled "strand" are only valid if the point was initialized
    from the prior.**

    Parameters
    ----------
    res : :class:`~dynesty.results.Results` instance
        The :class:`~dynesty.results.Results` instance taken from a previous
        nested sampling run.

    print_progress : bool, optional
        Whether to output the current progress to `~sys.stderr`.
        Default is `True`.

    Returns
    -------
    new_res : list of :class:`~dynesty.results.Results` instances
        A list of new :class:`~dynesty.results.Results` instances
        for each individual strand.

    """

    idxs = res.samples_id  # label for each live/dead point

    # Check if we added in the last set of dead points.
    added_live = True
    try:
        if len(idxs) != (res.niter + res.nlive):
            added_live = False
    except AttributeError:
        pass

    # Recreate the nested sampling run for each strand.
    new_res = []
    nstrands = len(np.unique(idxs))
    for counter, idx in enumerate(np.unique(idxs)):
        # Select strand `idx`.
        strand = (idxs == idx)
        nsamps = sum(strand)
        logl = res.logl[strand]

        # Assign log(volume) to samples. With K=1 live point, the expected
        # shrinking in `logvol` at each iteration is `-log(2)` (i.e.
        # shrinking by 1/2). If the final set of live points were added,
        # the expected value of the final live point is a uniform
        # sample and so has an expected value of half the volume
        # of the final dead point.
        if added_live:
            niter = nsamps - 1
            logvol_dead = -math.log(2) * (1. + np.arange(niter))
            if niter > 0:
                logvol_live = logvol_dead[-1] + math.log(0.5)
                logvol = np.append(logvol_dead, logvol_live)
            else:  # point always live
                logvol = np.array([math.log(0.5)])
        else:
            niter = nsamps
            logvol = -math.log(2) * (1. + np.arange(niter))

        saved_logwt, saved_logz, saved_logzvar, saved_h = compute_integrals(
            logl=logl, logvol=logvol)

        # Compute sampling efficiency.
        eff = 100. * nsamps / sum(res.ncall[strand])

        # Save results.
        rdict = dict(nlive=1,
                     niter=niter,
                     ncall=res.ncall[strand],
                     eff=eff,
                     samples=res.samples[strand],
                     samples_id=res.samples_id[strand],
                     samples_it=res.samples_it[strand],
                     samples_u=res.samples_u[strand],
                     blob=res.blob[strand],
                     logwt=saved_logwt,
                     logl=logl,
                     logvol=logvol,
                     logz=saved_logz,
                     logzerr=np.sqrt(saved_logzvar),
                     information=saved_h)

        # Add on batch information (if available).
        try:
            rdict['samples_batch'] = res.samples_batch[strand]
            rdict['batch_bounds'] = res.batch_bounds
        except AttributeError:
            pass

        # Append to list of strands.
        new_res.append(Results(rdict))

        # Print progress.
        if print_progress:
            sys.stderr.write(f'\rStrand: {counter+1}/{nstrands}     ')

    return new_res


def merge_runs(res_list, print_progress=True):
    """
    Merges a set of runs with differing (possibly variable) numbers of
    live points into one run.

    Parameters
    ----------
    res_list : list of :class:`~dynesty.results.Results` instances
        A list of :class:`~dynesty.results.Results` instances returned from
        previous runs.

    print_progress : bool, optional
        Whether to output the current progress to `~sys.stderr`.
        Default is `True`.

    Returns
    -------
    combined_res : :class:`~dynesty.results.Results` instance
        The :class:`~dynesty.results.Results` instance for the combined run.

    """

    ntot = len(res_list)
    counter = 0

    # Establish our set of baseline runs and "add-on" runs.
    rlist_base = []
    rlist_add = []
    for r in res_list:
        try:
            if np.any(r.samples_batch == 0):
                rlist_base.append(r)
            else:
                rlist_add.append(r)
        except AttributeError:
            rlist_base.append(r)
    nbase, nadd = len(rlist_base), len(rlist_add)
    if nbase == 1 and nadd == 1:
        rlist_base = res_list
        rlist_add = []

    # Merge baseline runs while there are > 2 remaining results.
    if len(rlist_base) > 1:
        while len(rlist_base) > 2:
            rlist_new = []
            nruns = len(rlist_base)
            i = 0
            while i < nruns:
                try:
                    # Ignore posterior quantities while merging the runs.
                    r1, r2 = rlist_base[i], rlist_base[i + 1]
                    res = _merge_two(r1, r2, compute_aux=False)
                    rlist_new.append(res)
                except IndexError:
                    # Append the odd run to the new list.
                    rlist_new.append(rlist_base[i])
                i += 2
                counter += 1
                # Print progress.
                if print_progress:
                    sys.stderr.write(f'\rMerge: {counter}/{ntot}     ')
            # Overwrite baseline set of results with merged results.
            rlist_base = copy.copy(rlist_new)

        # Compute posterior quantities after merging the final baseline runs.
        res = _merge_two(rlist_base[0], rlist_base[1], compute_aux=True)
    else:
        res = rlist_base[0]

    # Iteratively merge any remaining "add-on" results.
    nruns = len(rlist_add)
    for i, r in enumerate(rlist_add):
        if i < nruns - 1:
            res = _merge_two(res, r, compute_aux=False)
        else:
            res = _merge_two(res, r, compute_aux=True)
        counter += 1
        # Print progress.
        if print_progress:
            sys.stderr.write(f'\rMerge: {counter}/{ntot}     ')

    res = check_result_static(res)

    return res


def check_result_static(res):
    """ If the run was from a dynamic run but had constant
    number of live points, return a new Results object with
    nlive parameter, so we could use it as static run
    """
    samples_n = _get_nsamps_samples_n(res)[1]
    nlive = max(samples_n)
    niter = res.niter
    standard_run = False

    # Check if we have a constant number of live points.
    nlive_test = np.ones(niter, dtype=int) * nlive
    if np.all(samples_n == nlive_test):
        standard_run = True

    # Check if we have a constant number of live points where we have
    # recycled the final set of live points.
    nlive_test = np.minimum(np.arange(niter, 0, -1), nlive)
    if np.all(samples_n == nlive_test):
        standard_run = True
    # If the number of live points is consistent with a standard nested
    # sampling run, slightly modify the format to keep with previous usage.
    if standard_run:
        resdict = res.asdict()
        resdict['nlive'] = nlive
        resdict['niter'] = niter - nlive
        # XXX TODO Is it correct to subtract nlive here ?
        # That will make things inconsistent
        res = Results(resdict)
    return res


def kld_error(res,
              error='jitter',
              rstate=None,
              return_new=False,
              approx=False):
    """
    Computes the `Kullback-Leibler (KL) divergence
    <https://en.wikipedia.org/wiki/Kullback-Leibler_divergence>`_ *from* the
    discrete probability distribution defined by `res` *to* the discrete
    probability distribution defined by a **realization** of `res`.

    Parameters
    ----------
    res : :class:`~dynesty.results.Results` instance
        :class:`~dynesty.results.Results` instance for the distribution we
        are computing the KL divergence *from*.

    error : {`'jitter'`, `'resample'`}, optional
        The error method employed, corresponding to :meth:`jitter_run` or
        :meth:`resample_run`. Default is `'jitter'`.

    rstate : `~numpy.random.Generator`, optional
        `~numpy.random.Generator` instance.

    return_new : bool, optional
        Whether to return the realization of the run used to compute the
        KL divergence. Default is `False`.

    approx : bool, optional
        Whether to approximate all sets of uniform order statistics by their
        associated marginals (from the Beta distribution). Default is `False`.

    Returns
    -------
    kld : `~numpy.ndarray` with shape (nsamps,)
        The cumulative KL divergence defined *from* `res` *to* a
        random realization of `res`.

    new_res : :class:`~dynesty.results.Results` instance, optional
        The :class:`~dynesty.results.Results` instance corresponding to
        the random realization we computed the KL divergence *to*.

    """

    # Define our original importance weights.
    logp2 = res.logwt - res.logz[-1]

    # Compute a random realization of our run.
    if error == 'jitter':
        new_res = jitter_run(res, rstate=rstate, approx=approx)
    elif error == 'resample':
        new_res, samp_idx = resample_run(res, rstate=rstate, return_idx=True)
        logp2 = logp2[samp_idx]  # re-order our original results to match
    else:
        raise ValueError("Input `'error'` option '{error}' is not valid.")

    # Define our new importance weights.
    logp1 = new_res['logwt'] - new_res['logz'][-1]

    # Compute the KL divergence.
    kld = np.cumsum(np.exp(logp1) * (logp1 - logp2))

    if return_new:
        return kld, new_res
    else:
        return kld


def _merge_two(res1, res2, compute_aux=False):
    """
    Internal method used to merges two runs with differing (possibly variable)
    numbers of live points into one run.

    Parameters
    ----------
    res1 : :class:`~dynesty.results.Results` instance
        The "base" nested sampling run.

    res2 : :class:`~dynesty.results.Results` instance
        The "new" nested sampling run.

    compute_aux : bool, optional
        Whether to compute auxiliary quantities (evidences, etc.) associated
        with a given run. **WARNING: these are only valid if `res1` or `res2`
        was initialized from the prior *and* their sampling bounds overlap.**
        Default is `False`.

    Returns
    -------
    res : :class:`~dynesty.results.Results` instances
        :class:`~dynesty.results.Results` instance from the newly combined
        nested sampling run.

    """

    # Initialize the first ("base") run.
    base_info = dict(id=res1.samples_id,
                     u=res1.samples_u,
                     v=res1.samples,
                     logl=res1.logl,
                     nc=res1.ncall,
                     it=res1.samples_it,
                     blob=res1.blob)
    nbase = len(base_info['id'])

    # Number of live points throughout the run.
    if res1.isdynamic():
        base_n = res1.samples_n
    else:
        niter, nlive = res1.niter, res1.nlive
        if nbase == niter:
            base_n = np.ones(niter, dtype=int) * nlive
        elif nbase == (niter + nlive):
            base_n = np.minimum(np.arange(nbase, 0, -1), nlive)
        else:
            raise ValueError("Final number of samples differs from number of "
                             "iterations and number of live points in `res1`.")

    # Batch information (if available).
    # note we also check for existance of batch_bounds
    # because unravel_run makes 'static' runs of 1 livepoint
    # but some will have bounds
    if res1.isdynamic() or 'batch_bounds' in res1.keys():
        base_info['batch'] = res1.samples_batch
        base_info['bounds'] = res1.batch_bounds
    else:
        base_info['batch'] = np.zeros(nbase, dtype=int)
        base_info['bounds'] = np.array([(-np.inf, np.inf)])

    # Initialize the second ("new") run.
    new_info = dict(id=res2.samples_id,
                    u=res2.samples_u,
                    v=res2.samples,
                    logl=res2.logl,
                    nc=res2.ncall,
                    it=res2.samples_it,
                    blob=res2.blob)
    nnew = len(new_info['id'])

    # Number of live points throughout the run.
    if res2.isdynamic():
        new_n = res2.samples_n
    else:
        niter, nlive = res2.niter, res2.nlive
        if nnew == niter:
            new_n = np.ones(niter, dtype=int) * nlive
        elif nnew == (niter + nlive):
            new_n = np.minimum(np.arange(nnew, 0, -1), nlive)
        else:
            raise ValueError("Final number of samples differs from number of "
                             "iterations and number of live points in `res2`.")

    # Batch information (if available).
    # note we also check for existance of batch_bounds
    # because unravel_run makes 'static' runs of 1 livepoint
    # but some will have bounds
    if res2.isdynamic() or 'batch_bounds' in res2.keys():
        new_info['batch'] = res2.samples_batch
        new_info['bounds'] = res2.batch_bounds
    else:
        new_info['batch'] = np.zeros(nnew, dtype=int)
        new_info['bounds'] = np.array([(-np.inf, np.inf)])

    # Initialize our new combind run.
    combined_info = dict(id=[],
                         u=[],
                         v=[],
                         logl=[],
                         logvol=[],
                         logwt=[],
                         logz=[],
                         logzvar=[],
                         h=[],
                         nc=[],
                         it=[],
                         n=[],
                         batch=[],
                         blob=[])

    # Check if batch info is the same and modify counters accordingly.
    if np.all(base_info['bounds'] == new_info['bounds']):
        bounds = base_info['bounds']
        boffset = 0
    else:
        bounds = np.concatenate((base_info['bounds'], new_info['bounds']))
        boffset = len(base_info['bounds'])

    # Start our counters at the beginning of each set of dead points.
    idx_base, idx_new = 0, 0
    logl_b, logl_n = base_info['logl'][idx_base], new_info['logl'][idx_new]
    nlive_b, nlive_n = base_n[idx_base], new_n[idx_new]

    # Iteratively walk through both set of samples to simulate
    # a combined run.
    ntot = nbase + nnew
    llmin_b = np.min(base_info['bounds'][base_info['batch']])
    llmin_n = np.min(new_info['bounds'][new_info['batch']])
    logvol = 0.
    for i in range(ntot):
        if logl_b > llmin_n and logl_n > llmin_b:
            # If our samples from the both runs are past the each others'
            # lower log-likelihood bound, both runs are now "active".
            nlive = nlive_b + nlive_n
        elif logl_b <= llmin_n:
            # If instead our collection of dead points from the "base" run
            # are below the bound, just use those.
            nlive = nlive_b
        else:
            # Our collection of dead points from the "new" run
            # are below the bound, so just use those.
            nlive = nlive_n

        # Increment our position along depending on
        # which dead point (saved or new) is worse.

        if logl_b <= logl_n:
            add_idx = idx_base
            from_run = base_info
            idx_base += 1
            combined_info['batch'].append(from_run['batch'][add_idx])
        else:
            add_idx = idx_new
            from_run = new_info
            idx_new += 1
            combined_info['batch'].append(from_run['batch'][add_idx] + boffset)

        for curk in ['id', 'u', 'v', 'logl', 'nc', 'it', 'blob']:
            combined_info[curk].append(from_run[curk][add_idx])

        # Save the number of live points and expected ln(volume).
        logvol -= math.log((nlive + 1.) / nlive)
        combined_info['n'].append(nlive)
        combined_info['logvol'].append(logvol)

        # Attempt to step along our samples. If we're out of samples,
        # set values to defaults.
        try:
            logl_b = base_info['logl'][idx_base]
            nlive_b = base_n[idx_base]
        except IndexError:
            logl_b = np.inf
            nlive_b = 0
        try:
            logl_n = new_info['logl'][idx_new]
            nlive_n = new_n[idx_new]
        except IndexError:
            logl_n = np.inf
            nlive_n = 0

    # Compute sampling efficiency.
    eff = 100. * ntot / sum(combined_info['nc'])

    # Save results.
    r = dict(niter=ntot,
             ncall=np.asarray(combined_info['nc']),
             eff=eff,
             samples=np.asarray(combined_info['v']),
             logl=np.asarray(combined_info['logl']),
             logvol=np.asarray(combined_info['logvol']),
             batch_bounds=np.asarray(bounds),
             blob=np.asarray(combined_info['blob']))

    for curk in ['id', 'it', 'n', 'u', 'batch']:
        r['samples_' + curk] = np.asarray(combined_info[curk])

    # Compute the posterior quantities of interest if desired.
    if compute_aux:

        (r['logwt'], r['logz'], combined_logzvar,
         r['information']) = compute_integrals(logvol=r['logvol'],
                                               logl=r['logl'])
        r['logzerr'] = np.sqrt(np.maximum(combined_logzvar, 0))

        # Compute batch information.
        combined_id = np.asarray(combined_info['id'])
        batch_nlive = [
            len(np.unique(combined_id[combined_info['batch'] == i]))
            for i in np.unique(combined_info['batch'])
        ]

        # Add to our results.
        r['batch_nlive'] = np.array(batch_nlive, dtype=int)

    # Combine to form final results object.
    res = Results(r)

    return res


def _kld_error(args):
    """ Internal `pool.map`-friendly wrapper for :meth:`kld_error`
    used by :meth:`stopping_function`."""

    # Extract arguments.
    results, error, approx, rseed = args
    rstate = get_random_generator(rseed)
    return kld_error(results,
                     error,
                     rstate=rstate,
                     return_new=True,
                     approx=approx)


def old_stopping_function(results,
                          args=None,
                          rstate=None,
                          M=None,
                          return_vals=False):
    """
    The old stopping function utilized by :class:`DynamicSampler`.
    Zipped parameters are passed to the function via :data:`args`.
    Assigns the run a stopping value based on a weighted average of the
    stopping values for the posterior and evidence::
        stop = pfrac * stop_post + (1.- pfrac) * stop_evid
    The evidence stopping value is based on the estimated evidence error
    (i.e. standard deviation) relative to a given threshold::
        stop_evid = evid_std / evid_thresh
    The posterior stopping value is based on the fractional error (i.e.
    standard deviation / mean) in the Kullback-Leibler (KL) divergence
    relative to a given threshold::
        stop_post = (kld_std / kld_mean) / post_thresh
    Estimates of the mean and standard deviation are computed using `n_mc`
    realizations of the input using a provided `'error'` keyword (either
    `'jitter'` or `'resample'`).
    Returns the boolean `stop <= 1`. If `True`, the :class:`DynamicSampler`
    will stop adding new samples to our results.
    Parameters
    ----------
    results : :class:`Results` instance
        :class:`Results` instance.
    args : dictionary of keyword arguments, optional
        Arguments used to set the stopping values. Default values are
        `pfrac = 1.0`, `evid_thresh = 0.1`, `post_thresh = 0.02`,
        `n_mc = 128`, `error = 'jitter'`, and `approx = True`.
    rstate : `~numpy.random.Generator`, optional
        `~numpy.random.Generator` instance.
    M : `map` function, optional
        An alias to a `map`-like function. This allows users to pass
        functions from pools (e.g., `pool.map`) to compute realizations in
        parallel. By default the standard `map` function is used.
    return_vals : bool, optional
        Whether to return the stopping value (and its components). Default
        is `False`.
    Returns
    -------
    stop_flag : bool
        Boolean flag indicating whether we have passed the desired stopping
        criteria.
    stop_vals : tuple of shape (3,), optional
        The individual stopping values `(stop_post, stop_evid, stop)` used
        to determine the stopping criteria.
    """

    with warnings.catch_warnings():
        warnings.filterwarnings("once")
        warnings.warn(
            "This an old stopping function that will "
            "be removed in future releases", DeprecationWarning)
    # Initialize values.
    if args is None:
        args = {}
    if M is None:
        M = map

    # Initialize hyperparameters.
    pfrac = args.get('pfrac', 1.0)
    if not 0. <= pfrac <= 1.:
        raise ValueError(
            f"The provided `pfrac` {pfrac} is not between 0. and 1.")
    evid_thresh = args.get('evid_thresh', 0.1)
    if pfrac < 1. and evid_thresh < 0.:
        raise ValueError(
            f"The provided `evid_thresh` {evid_thresh} is not non-negative "
            f"even though `pfrac` is {pfrac}.")
    post_thresh = args.get('post_thresh', 0.02)
    if pfrac > 0. and post_thresh < 0.:
        raise ValueError(
            f"The provided `post_thresh` {post_thresh} is not non-negative "
            f"even though `pfrac` is {pfrac}.")
    n_mc = args.get('n_mc', 128)
    if n_mc <= 1:
        raise ValueError(f"The number of realizations {n_mc} must be greater "
                         "than 1.")
    if n_mc < 20:
        warnings.warn("Using a small number of realizations might result in "
                      "excessively noisy stopping value estimates.")
    error = args.get('error', 'jitter')
    if error not in {'jitter', 'resample'}:
        raise ValueError(f"The chosen `'error'` option {error} is not valid.")
    approx = args.get('approx', True)

    # Compute realizations of ln(evidence) and the KL divergence.
    rlist = [results for i in range(n_mc)]
    error_list = [error for i in range(n_mc)]
    approx_list = [approx for i in range(n_mc)]
    seeds = get_seed_sequence(rstate, n_mc)
    args = zip(rlist, error_list, approx_list, seeds)
    outputs = list(M(_kld_error, args))
    kld_arr, lnz_arr = np.array([(kld[-1], res.logz[-1])
                                 for kld, res in outputs]).T

    # Evidence stopping value.
    lnz_std = np.std(lnz_arr)
    stop_evid = lnz_std / evid_thresh

    # Posterior stopping value.
    kld_mean, kld_std = np.mean(kld_arr), np.std(kld_arr)
    stop_post = (kld_std / kld_mean) / post_thresh

    # Effective stopping value.
    stop = pfrac * stop_post + (1. - pfrac) * stop_evid

    if return_vals:
        return stop <= 1., (stop_post, stop_evid, stop)
    else:
        return stop <= 1.


def restore_sampler(fname, pool=None):
    """
    Restore the dynamic sampler from a file.
    It is assumed that the file was created using .save() method
    of DynamicNestedSampler or as a result of checkpointing during
    run_nested()

    Parameters
    ----------
    fname: string
        Filename of the save file.
    pool: object(optional)
        The multiprocessing pool-like object that supports map()
        calls that will be used in the restored object.

    Returns
    -------
    Static or dynamic nested sampling object

    """
    with open(fname, 'rb') as fp:
        res = pickle_module.load(fp)
    sampler = res['sampler']
    save_ver = res['version']
    dynesty_format_version = 1
    file_format_version = res['format_version']
    if file_format_version != dynesty_format_version:
        raise RuntimeError('Incorrect format version')
    if save_ver != DYNESTY_VERSION:
        warnings.warn(
            f'The dynesty version in the checkpoint file ({save_ver})'
            f'does not match the current dynesty version'
            '({DYNESTY_VERSION}). That is *NOT* guaranteed to work')
    if pool is not None:
        sampler.M = pool.map
        sampler.pool = pool
        sampler.loglikelihood.pool = pool
    else:
        sampler.loglikelihood.pool = None
        sampler.pool = None
        sampler.M = map
    return sampler


def save_sampler(sampler, fname):
    """
    Save the state of the dynamic sampler in a file

    Parameters
    ----------
    sampler: object
        Dynamic or Static nested sampler
    fname: string
        Filename of the save file.

    """
    format_version = 1
    # this is an internal version of the format we are
    # using. Increase this if incompatible changes are being made
    D = {
        'sampler': sampler,
        'version': DYNESTY_VERSION,
        'format_version': format_version
    }
    tmp_fname = fname + '.tmp'
    try:
        with open(tmp_fname, 'wb') as fp:
            pickle_module.dump(D, fp)
        os.rename(tmp_fname, fname)
    except:  # noqa
        try:
            os.unlink(tmp_fname)
        except:  # noqa
            pass
        raise


def insertion_index_test(sampler, kind="likelihood", plot=False):
    if plot:
        import matplotlib.pyplot as plt

    def compute_pvalue(_vals, _nlive):
        dist = randint(1, _nlive + 1)
        return ks_1samp(_vals, dist.cdf).pvalue

    key = f"{kind}_insertion_index"
    vals = np.array(sampler.saved_run.D[key])
    select = vals >= 0
    vals = vals[select]
    if "batch" in sampler.saved_run.D:
        pvals = list()
        nlives = np.array(sampler.saved_run.D["batch_nlive"])[sampler.saved_run.D["batch"]]
        nlives = nlives[select]
        for nlive in np.unique(sampler.saved_run.D["batch_nlive"]):
            vals_ = vals[nlives == nlive]
            pval = compute_pvalue(vals_, nlive)
            pvals.append(pval)
            label = f"{kind.title()}: {pval:.2f}, $n_{{\\rm live}}={nlive}$"
            if plot:
                plt.hist(vals_ / nlive, bins=30, density=True, histtype="step", label=label)
        return pvals
    else:
        nlive = sampler.nlive
        pval = compute_pvalue(vals, sampler.nlive)
        label = f"{kind.title()}: {pval:.2f}, $n_{{\\rm live}}={nlive}$"
        if plot:
            plt.hist(vals / nlive, bins=30, density=True, histtype="step", label=label)
        return pval

<|MERGE_RESOLUTION|>--- conflicted
+++ resolved
@@ -14,16 +14,11 @@
 import shutil
 from collections import namedtuple
 from functools import partial
-<<<<<<< HEAD
 import numpy as np
 from scipy.special import logsumexp
 from scipy.stats import randint, ks_1samp
-=======
->>>>>>> 68b84f05
 import pickle as pickle_module
 # To allow replacing of the pickler
-import numpy as np
-from scipy.special import logsumexp
 from ._version import __version__ as DYNESTY_VERSION
 try:
     import tqdm
@@ -38,13 +33,8 @@
 __all__ = [
     "unitcheck", "resample_equal", "mean_and_cov", "quantile", "jitter_run",
     "resample_run", "reweight_run", "unravel_run", "merge_runs", "kld_error",
-<<<<<<< HEAD
-    "_merge_two", "_get_nsamps_samples_n", "get_enlarge_bootstrap",
-    "insertion_index_test",
-=======
     "get_enlarge_bootstrap", "LoglOutput", "LogLikelihood", "RunRecord",
-    "DelayTimer"
->>>>>>> 68b84f05
+    "insertion_index_test", "DelayTimer",
 ]
 
 SQRTEPS = math.sqrt(float(np.finfo(np.float64).eps))
@@ -285,14 +275,11 @@
             'n',  # number of live points interior to dead point
             'bounditer',  # active bound at a specific iteration
             'scale',  # scale factor at each iteration
-<<<<<<< HEAD
             'distance_insertion_index',
             # number of points less distant from the starting point than the last inserted point
             'likelihood_insertion_index',
             # number of points with lower likelihood than the last inserted point
-=======
             'blob'  # blobs output by the log-likelihood
->>>>>>> 68b84f05
         ]
         if dynamic:
             keys.extend([
@@ -629,7 +616,13 @@
      "The number of live points used for  given batch", 'nbatch'),
     ('scale', 'array[float]', "Scalar scale applied for proposals", 'niter'),
     ('blob', 'array[]',
-     'The auxiliary blobs computed by the log-likelihood function', 'niter')
+     'The auxiliary blobs computed by the log-likelihood function', 'niter'),
+    ('distance_insertion_index', 'array[int]',
+     "The number of live points closer to the start point than "
+     "the new point", 'niter'),
+    ('likelihood_insertion_index', 'array[int]',
+     "The number of live points with likelihood less than "
+     "the new point", 'niter'),
 ]
 
 
