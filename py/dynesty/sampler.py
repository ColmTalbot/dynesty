#!/usr/bin/env python
# -*- coding: utf-8 -*-
"""
The base `Sampler` class containing various helpful functions. All other
samplers inherit this class either explicitly or implicitly.

"""

import sys
import warnings
import math
import copy
import numpy as np
from .results import Results, print_fn
from .bounding import UnitCube
from .sampling import sample_unif, SamplerArgument
from .utils import (get_seed_sequence, get_print_func, progress_integration,
                    IteratorResult, RunRecord, get_neff_from_logwt,
                    compute_integrals, DelayTimer)

__all__ = ["Sampler"]


class Sampler:
    """
    The basic sampler object that performs the actual nested sampling.

    Parameters
    ----------
    loglikelihood : function
        Function returning ln(likelihood) given parameters as a 1-d `~numpy`
        array of length `ndim`.

    prior_transform : function
        Function transforming a sample from the a unit cube to the parameter
        space of interest according to the prior.

    npdim : int, optional
        Number of parameters accepted by `prior_transform`.

    live_points : list of 3 `~numpy.ndarray` each with shape (nlive, ndim)
        Initial set of "live" points. Contains `live_u`, the coordinates
        on the unit cube, `live_v`, the transformed variables, and
        `live_logl`, the associated loglikelihoods.

    update_interval : int
        Only update the bounding distribution every `update_interval`-th
        likelihood call.

    first_update : dict
        A dictionary containing parameters governing when the sampler should
        first update the bounding distribution from the unit cube to the one
        specified by the user.

    rstate : `~numpy.random.Generator`
        `~numpy.random.Generator` instance.

    queue_size: int
        Carry out likelihood evaluations in parallel by queueing up new live
        point proposals using (at most) this many threads/members.

    pool: pool
        Use this pool of workers to execute operations in parallel.

    use_pool : dict, optional
        A dictionary containing flags indicating where the provided `pool`
        should be used to execute operations in parallel.

    """

    def __init__(self,
                 loglikelihood,
                 prior_transform,
                 npdim,
                 live_points,
                 update_interval,
                 first_update,
                 rstate,
                 queue_size,
                 pool,
                 use_pool,
                 ncdim,
                 blob=False):

        # distributions
        self.loglikelihood = loglikelihood
        self.prior_transform = prior_transform
        self.npdim = npdim
        self.ncdim = ncdim
        self.blob = blob
        # live points
        self.live_u, self.live_v, self.live_logl, blobs = live_points
        if blob:
            self.live_blobs = blobs
        else:
            self.live_blobs = None
        self.nlive = len(self.live_u)
        self.live_bound = np.zeros(self.nlive, dtype=int)
        self.live_it = np.zeros(self.nlive, dtype=int)

        # bounding updates
        self.update_interval = update_interval
        self.ubound_ncall = first_update.get('min_ncall', 2 * self.nlive)
        self.ubound_eff = first_update.get('min_eff', 10.)
        self.logl_first_update = None

        # random state
        self.rstate = rstate

        # set to none just for qa
        self.scale = None
        self.distance_insertion_index = -1
        self.likelihood_insertion_index = -1
        self.method = None
        self.kwargs = {}

        # parallelism
        self.pool = pool  # provided pool
        if self.pool is None:
            self.M = map
        else:
            self.M = pool.map
        self.use_pool = use_pool  # provided flags for when to use the pool
        self.use_pool_ptform = use_pool.get('prior_transform', True)
        self.use_pool_logl = use_pool.get('loglikelihood', True)
        self.use_pool_evolve = use_pool.get('propose_point', True)
        self.use_pool_update = use_pool.get('update_bound', True)
        if self.use_pool_evolve:
            self.queue_size = queue_size  # size of the queue
        else:
            self.queue_size = 1
        self.queue = []  # proposed live point queue
        self.nqueue = 0  # current size of the queue
        self.unused = 0  # total number of proposals unused
        self.used = 0  # total number of proposals used

        # sampling
        self.it = 1  # current iteration
        self.since_update = 0  # number of calls since the last update
        self.ncall = self.nlive  # number of function calls
        self.dlv = math.log((self.nlive + 1.) / self.nlive)  # shrinkage/iter
        self.bound = [UnitCube(self.ncdim)]  # bounding distributions
        self.nbound = 1  # total number of unique bounding distributions
        self.added_live = False  # whether leftover live points were used
        self.eff = 0.  # overall sampling efficiency
        self.cite = ''  # Default empty
        self.save_samples = True
        self.save_bounds = True
        # results
        self.saved_run = RunRecord()

    def save(self, fname):
        raise RuntimeError('Should be overriden')

    def propose_point(self, *args):
        raise RuntimeError('Should be overriden')

    def evolve_point(self, *args):
        raise RuntimeError('Should be overriden')

    def update_proposal(self, *args, **kwargs):
        raise RuntimeError('Should be overriden')

    def update(self):
        raise RuntimeError('Should be overriden')

    def __setstate__(self, state):
        self.__dict__ = state
        self.pool = None
        self.M = map

    def __getstate__(self):
        """Get state information for pickling."""

        state = self.__dict__.copy()
        for k in ['M', 'pool']:
            if k in state:
                del state[k]
        return state

    def reset(self):
        """Re-initialize the sampler."""

        # live points
        self.live_u = self.rstate.uniform(size=(self.nlive, self.npdim))
        if self.use_pool_ptform:
            # Use the pool to compute the prior transform.
            self.live_v = np.array(
                list(self.M(self.prior_transform, np.asarray(self.live_u))))
        else:
            # Compute the prior transform using the default `map` function.
            self.live_v = np.array(
                list(map(self.prior_transform, np.asarray(self.live_u))))
        self.live_logl = np.array(
            [_.val for _ in self.loglikelihood.map(np.asarray(self.live_v))])

        self.live_bound = np.zeros(self.nlive, dtype=int)
        self.live_it = np.zeros(self.nlive, dtype=int)

        # parallelism
        self.queue = []
        self.nqueue = 0
        self.unused = 0
        self.used = 0

        # sampling
        self.it = 1
        self.since_update = 0
        self.ncall = self.nlive
        self.bound = [UnitCube(self.ncdim)]
        self.nbound = 1
        self.added_live = False

        # results
        self.saved_run = RunRecord()

    @property
    def results(self):
        """Saved results from the nested sampling run. If bounding
        distributions were saved, those are also returned."""

        d = {}
        for k in [
                'nc', 'v', 'id', 'it', 'u', 'logwt', 'logl', 'logvol', 'logz',
                'logzvar', 'h', 'blob'
        ]:
            d[k] = np.array(self.saved_run[k])

        # Add all saved samples to the results.
        if self.save_samples:
            with warnings.catch_warnings():
                warnings.simplefilter("ignore")
                results = [('nlive', self.nlive), ('niter', self.it - 1),
                           ('ncall', d['nc']), ('eff', self.eff),
                           ('samples', d['v']), ('blob', d['blob'])]
                for k in ['id', 'it', 'u']:
                    results.append(('samples_' + k, d[k]))
                for k in ['logwt', 'logl', 'logvol', 'logz']:
                    results.append((k, d[k]))
                results.append(('logzerr', np.sqrt(d['logzvar'])))
                results.append(('information', d['h']))
        else:
            raise ValueError("You didn't save any samples!")

        # Add any saved bounds (and ancillary quantities) to the results.
        if self.save_bounds:
            results.append(('bound', copy.deepcopy(self.bound)))
            results.append(
                ('bound_iter', np.array(self.saved_run['bounditer'],
                                        dtype=int)))
            results.append(('samples_bound',
<<<<<<< HEAD
                            np.array(self.saved_run.D['boundidx'],
                                     dtype='int')))
            for key in ['scale', 'distance_insertion_index', 'likelihood_insertion_index']:
                results.append((key, np.array(self.saved_run.D[key])))
=======
                            np.array(self.saved_run['boundidx'], dtype=int)))
            results.append(('scale', np.array(self.saved_run['scale'])))
>>>>>>> 68b84f05

        return Results(results)

    @property
    def n_effective(self):
        """
        Estimate the effective number of posterior samples using the Kish
        Effective Sample Size (ESS) where `ESS = sum(wts)^2 / sum(wts^2)`.
        Note that this is `len(wts)` when `wts` are uniform and
        `1` if there is only one non-zero element in `wts`.

        """
        logwt = self.saved_run['logwt']
        if len(logwt) == 0 or np.isneginf(np.max(logwt)):
            # If there are no saved weights, or its -inf return 0.
            return 0
        else:
            return get_neff_from_logwt(np.asarray(logwt))

    @property
    def citations(self):
        """
        Return list of papers that should be cited given the specified
        configuration of the sampler.

        """

        return self.cite

    def _beyond_unit_bound(self, loglstar):
        """Check whether we should update our bound beyond the initial
        unit cube."""

        if self.logl_first_update is None:
            # If we haven't already updated our bounds, check if we satisfy
            # the provided criteria for establishing the first bounding update.
            check = (self.ncall > self.ubound_ncall
                     and self.eff < self.ubound_eff)
            if check:
                # Save the log-likelihood where our first update took place.
                self.logl_first_update = loglstar
            return check
        else:
            # If we've already update our bounds, check if we've exceeded the
            # saved log-likelihood threshold. (This is useful when sampling
            # within `dynamicsampler`).
            return loglstar >= self.logl_first_update

    def _fill_queue(self, loglstar):
        """Sequentially add new live point proposals to the queue."""

        # All the samplers should have have a starting point
        # satisfying a strict logl>loglstar criterion
        # The slice sampler will just fail if it's not the case
        # therefore we provide those subsets of points to choose from.

        if self.method != 'unif':
            args = (np.nonzero(self.live_logl > loglstar)[0], )
            if len(args[0]) == 0:
                raise RuntimeError(
                    'No live points are above loglstar. '
                    'Do you have a likelihood plateau ? '
                    'It is also possible that you are trying to sample '
                    'excessively around the very peak of the posterior')
        else:
            args = ()
        if self._beyond_unit_bound(loglstar):
            # Add/zip arguments to submit to the queue.
            point_queue = []
            axes_queue = []
            # Propose points using the provided sampling/bounding options.
            evolve_point = self.evolve_point
            while self.nqueue < self.queue_size:
                point, axes = self.propose_point(*args)
                point_queue.append(point)
                axes_queue.append(axes)
                self.nqueue += 1
        else:
            # Propose/evaluate points directly from the unit cube.
            point_queue = self.rstate.uniform(size=(self.queue_size -
                                                    self.nqueue, self.npdim))
            axes_queue = np.identity(
                self.ncdim)[None, :, :] + np.zeros(self.queue_size -
                                                   self.nqueue)[:, None, None]
            evolve_point = sample_unif
            self.nqueue = self.queue_size
        seeds = get_seed_sequence(self.rstate, self.queue_size)

        if self.use_pool_evolve:
            # Use the pool to propose ("evolve") a new live point.
            mapper = self.M
        else:
            # Propose ("evolve") a new live point using the default `map`
            # function.
<<<<<<< HEAD
            self.queue = list(map(evolve_point, args))
        new_queue = list()
        for start, (u, v, logl, nc, blob) in zip(point_queue, self.queue):
            if blob is not None:
                blob["distance_insertion"] = self._distance_insertion_index(start, u)
                blob["likelihood_insertion"] = self._likelihood_insertion_index(logl)
            new_queue.append((u, v, logl, nc, blob))
        self.queue = new_queue

    def _distance_insertion_index(self, start, point):
        distance = np.linalg.norm(point - start)
        all_distances = np.array([np.linalg.norm(start - u) for u in self.live_u])
        return sum(all_distances < distance)

    def _likelihood_insertion_index(self, logl):
        return sum(np.array(self.live_logl) < logl)
=======
            mapper = map
        args = []
        for i in range(self.queue_size):
            args.append(
                SamplerArgument(u=point_queue[i],
                                loglstar=loglstar,
                                axes=axes_queue[i],
                                scale=self.scale,
                                prior_transform=self.prior_transform,
                                loglikelihood=self.loglikelihood,
                                rseed=seeds[i],
                                kwargs=self.kwargs))
        self.queue = list(mapper(evolve_point, args))
>>>>>>> 68b84f05

    def _get_point_value(self, loglstar):
        """Grab the first live point proposal in the queue."""

        # If the queue is empty, refill it.
        if self.nqueue <= 0:
            self._fill_queue(loglstar)

        # Grab the earliest entry.
        u, v, logl, nc, blob = self.queue.pop(0)

        self.used += 1  # add to the total number of used points
        self.nqueue -= 1

        return u, v, logl, nc, blob

    def _new_point(self, loglstar):
        """Propose points until a new point that satisfies the log-likelihood
        constraint `loglstar` is found."""

        ncall, nupdate = 0, 0
        while True:
            # Get the next point from the queue
            u, v, logl, nc, blob = self._get_point_value(loglstar)
            ncall += nc
            if blob is not None:
                self.distance_insertion_index = blob.get("distance_insertion", 0)
                self.likelihood_insertion_index = blob.get("likelihood_insertion", 0)

            # Bounding checks.
            ucheck = ncall >= self.update_interval * (1 + nupdate)
            bcheck = self._beyond_unit_bound(loglstar)

            if blob is not None and bcheck:
                # If our queue is empty, update any tuning parameters
                # associated
                # with our proposal (sampling) method.
                # If it's not empty we are just accumulating the
                # the history of evaluations
                self.update_proposal(blob, update=self.nqueue <= 0)

            # If we satisfy the log-likelihood constraint, we're done!
            if logl > loglstar:
                break

            # If there has been more than `update_interval` function calls
            # made *and* we satisfy the criteria for moving beyond sampling
            # from the unit cube, update the bound.
            if ucheck and bcheck:
                bound = self.update()
                if self.save_bounds:
                    self.bound.append(bound)
                self.nbound += 1
                nupdate += 1
                self.since_update = -ncall  # ncall will be added back later

        return u, v, logl, ncall

    def add_live_points(self):
        """Add the remaining set of live points to the current set of dead
        points. Instantiates a generator that will be called by
        the user. Returns the same outputs as :meth:`sample`."""

        # Check if the remaining live points have already been added
        # to the output set of samples.
        if self.added_live:
            raise ValueError("The remaining live points have already "
                             "been added to the list of samples!")
        else:
            self.added_live = True

        logz = self.saved_run['logz'][-1]
        logzvar = self.saved_run['logzvar'][-1]
        h = self.saved_run['h'][-1]
        loglstar = self.saved_run['logl'][-1]
        logvol = self.saved_run['logvol'][-1]
        # After N samples have been taken out, the remaining volume is
        # `e^(-N / nlive)`. The remaining points are distributed uniformly
        # within the remaining volume so that the expected volume enclosed
        # by the `i`-th worst likelihood is
        # `e^(-N / nlive) * (nlive + 1 - i) / (nlive + 1)`.
        logvols = np.log(1. - (np.arange(self.nlive) + 1.) / (self.nlive + 1.))

        # Defining change in `logvol` used in `logzvar` approximation.
        dlvs = -np.diff(logvols, prepend=0)
        logvols += logvol

        # Sorting remaining live points.
        lsort_idx = np.argsort(self.live_logl)
        loglmax = max(self.live_logl)

        # Grabbing relevant values from the last dead point.
        if self._beyond_unit_bound(loglstar):
            bounditer = self.nbound - 1
        else:
            bounditer = 0

        # Add contributions from the remaining live points in order
        # from the lowest to the highest log-likelihoods.
        for i in range(self.nlive):

            # Grab live point with `i`-th lowest log-likelihood along with
            # ancillary quantities.
            idx = lsort_idx[i]
            logvol, dlv = logvols[i], dlvs[i]
            # we are doing copies here, because live_u/live_v are
            # updated in place
            ustar = self.live_u[idx].copy()
            vstar = self.live_v[idx].copy()
            if self.blob:
                old_blob = self.live_blobs[idx].copy()
            else:
                old_blob = None
            loglstar_new = self.live_logl[idx]
            boundidx = self.live_bound[idx]
            point_it = self.live_it[idx]

            (logwt, logz, logzvar,
             h) = progress_integration(loglstar, loglstar_new, logz, logzvar,
                                       logvol, dlv, h)
            loglstar = loglstar_new
            delta_logz = np.logaddexp(0, loglmax + logvol - logz)

            # Save results.
            if self.save_samples:
                self.saved_run.append(
                    dict(id=idx,
                         u=ustar,
                         v=vstar,
                         logl=loglstar,
                         logvol=logvol,
                         logwt=logwt,
                         logz=logz,
                         logzvar=logzvar,
                         h=h,
                         nc=1,
                         boundidx=boundidx,
                         it=point_it,
                         bounditer=bounditer,
                         scale=self.scale,
<<<<<<< HEAD
                         distance_insertion_index=-1,
                         likelihood_insertion_index=-1,
                         ))
=======
                         blob=old_blob))
>>>>>>> 68b84f05
            self.eff = 100. * (self.it + i) / self.ncall  # efficiency

            # Return our new "dead" point and ancillary quantities.
            yield IteratorResult(worst=idx,
                                 ustar=ustar,
                                 vstar=vstar,
                                 loglstar=loglstar,
                                 logvol=logvol,
                                 logwt=logwt,
                                 logz=logz,
                                 logzvar=logzvar,
                                 h=h,
                                 nc=1,
                                 blob=old_blob,
                                 worst_it=point_it,
                                 boundidx=boundidx,
                                 bounditer=bounditer,
                                 eff=self.eff,
                                 delta_logz=delta_logz)

    def _remove_live_points(self):
        """Remove the final set of live points if they were
        previously added to the current set of dead points."""

        if self.added_live:
            self.added_live = False
            if self.save_samples:
                for k in [
                        'id', 'u', 'v', 'logl', 'logvol', 'logwt', 'logz',
                        'logzvar', 'h', 'nc', 'boundidx', 'it', 'bounditer',
                        'scale', 'distance_insertion_index', 'likelihood_insertion_index',
                ]:
                    del self.saved_run[k][-self.nlive:]
        else:
            raise ValueError("No live points were added to the "
                             "list of samples!")

    def sample(self,
               maxiter=None,
               maxcall=None,
               dlogz=0.01,
               logl_max=np.inf,
               n_effective=np.inf,
               add_live=True,
               save_bounds=True,
               save_samples=True,
               resume=False):
        """
        **The main nested sampling loop.** Iteratively replace the worst live
        point with a sample drawn uniformly from the prior until the
        provided stopping criteria are reached. Instantiates a generator
        that will be called by the user.

        Parameters
        ----------
        maxiter : int, optional
            Maximum number of iterations. Iteration may stop earlier if the
            termination condition is reached. Default is `sys.maxsize`
            (no limit).

        maxcall : int, optional
            Maximum number of likelihood evaluations. Iteration may stop
            earlier if termination condition is reached. Default is
            `sys.maxsize` (no limit).

        dlogz : float, optional
            Iteration will stop when the estimated contribution of the
            remaining prior volume to the total evidence falls below
            this threshold. Explicitly, the stopping criterion is
            `ln(z + z_est) - ln(z) < dlogz`, where `z` is the current
            evidence from all saved samples and `z_est` is the estimated
            contribution from the remaining volume. Default is `0.01`.

        logl_max : float, optional
            Iteration will stop when the sampled ln(likelihood) exceeds the
            threshold set by `logl_max`. Default is no bound (`np.inf`).

        n_effective: int, optional
            Minimum number of effective posterior samples. If the estimated
            "effective sample size" (ESS) exceeds this number,
            sampling will terminate. Default is no ESS (`np.inf`).

        add_live : bool, optional
            Whether or not to add the remaining set of live points to
            the list of samples when calculating `n_effective`.
            Default is `True`.

        save_bounds : bool, optional
            Whether or not to save past distributions used to bound
            the live points internally. Default is `True`.

        save_samples : bool, optional
            Whether or not to save past samples from the nested sampling run
            (along with other ancillary quantities) internally.
            Default is `True`.

        Returns
        -------
        worst : int
            Index of the live point with the worst likelihood. This is our
            new dead point sample.

        ustar : `~numpy.ndarray` with shape (npdim,)
            Position of the sample.

        vstar : `~numpy.ndarray` with shape (ndim,)
            Transformed position of the sample.

        loglstar : float
            Ln(likelihood) of the sample.

        logvol : float
            Ln(prior volume) within the sample.

        logwt : float
            Ln(weight) of the sample.

        logz : float
            Cumulative ln(evidence) up to the sample (inclusive).

        logzvar : float
            Estimated cumulative variance on `logz` (inclusive).

        h : float
            Cumulative information up to the sample (inclusive).

        nc : int
            Number of likelihood calls performed before the new
            live point was accepted.

        worst_it : int
            Iteration when the live (now dead) point was originally proposed.

        boundidx : int
            Index of the bound the dead point was originally drawn from.

        bounditer : int
            Index of the bound being used at the current iteration.

        eff : float
            The cumulative sampling efficiency (in percent).

        delta_logz : float
            The estimated remaining evidence expressed as the ln(ratio) of the
            current evidence.

        """

        # Initialize quantities.
        if maxcall is None:
            maxcall = sys.maxsize
        if maxiter is None:
            maxiter = sys.maxsize
        self.save_samples = save_samples
        self.save_bounds = save_bounds
        ncall = 0
        # Check whether we're starting fresh or continuing a previous run.
        if self.it == 1 or len(self.saved_run['logl']) == 0:
            # Initialize values for nested sampling loop.
            h = 0.  # information, initially *0.*
            logz = -1.e300  # ln(evidence), initially *0.*
            logzvar = 0.  # var[ln(evidence)], initially *0.*
            logvol = 0.  # initially contains the whole prior (volume=1.)
            loglstar = -1.e300  # initial ln(likelihood)
            delta_logz = 1.e300  # ln(ratio) of total/current evidence

            # Check if we should initialize a different bounding distribution
            # instead of using the unit cube.
            if self._beyond_unit_bound(loglstar):
                bound = self.update()
                if self.save_bounds:
                    self.bound.append(bound)
                    self.nbound += 1
                self.since_update = 0
        else:
            # Remove live points (if added) from previous run.
            if self.added_live and not resume:
                self._remove_live_points()

            # Get final state from previous run.
            h, logz, logzvar, logvol = [
                self.saved_run[_][-1]
                for _ in ['h', 'logz', 'logzvar', 'logvol']
            ]
            loglstar = np.min(self.live_logl)  # ln(likelihood)
            delta_logz = np.logaddexp(0,
                                      np.max(self.live_logl) + logvol - logz)

        stop_iterations = False
        # The main nested sampling loop.
        for it in range(sys.maxsize):
            # Stopping criterion 1: current number of iterations
            # exceeds `maxiter`.
            if it > maxiter:
                stop_iterations = True

            # Stopping criterion 2: current number of `loglikelihood`
            # calls exceeds `maxcall`.
            if ncall > maxcall:
                stop_iterations = True

            # Stopping criterion 3: estimated (fractional) remaining evidence
            # lies below some threshold set by `dlogz`.
            delta_logz = np.logaddexp(0,
                                      np.max(self.live_logl) + logvol - logz)
            if dlogz is not None and delta_logz < dlogz:
                stop_iterations = True

            # Stopping criterion 4: last dead point exceeded the upper
            # `logl_max` bound.
            if loglstar > logl_max:
                stop_iterations = True

            # Stopping criterion 5: the number of effective posterior
            # samples has been achieved.
            if (n_effective is not None) and not np.isposinf(n_effective):
                current_n_effective = self.n_effective
                if current_n_effective > n_effective:
                    if add_live:
                        self.add_final_live(print_progress=False)

                        # Recompute n_effective after adding live points
                        current_n_effective = self.n_effective
                        self._remove_live_points()
                        self.added_live = False
                    if current_n_effective > n_effective:
                        stop_iterations = True

            if stop_iterations:
                if not self.save_samples:
                    # If dumping past states, save only the required quantities
                    # TODO I don't quite understand why we do this
                    add_info = dict(logz=logz,
                                    logzvar=logzvar,
                                    h=h,
                                    logvol=logvol,
                                    logl=loglstar)
                    self.saved_run.append(add_info)
                break

            # Expected ln(volume) shrinkage.
            logvol -= self.dlv

            # After `update_interval` interations have passed *and* we meet
            # the criteria for moving beyond sampling from the unit cube,
            # update the bound using the current set of live points.
            ucheck = self.since_update >= self.update_interval
            bcheck = self._beyond_unit_bound(loglstar)
            if ucheck and bcheck:
                bound = self.update()
                if self.save_bounds:
                    self.bound.append(bound)
                self.nbound += 1
                self.since_update = 0

            # Locate the "live" point with the lowest `logl`.
            worst = np.argmin(self.live_logl)  # index
            worst_it = self.live_it[worst]  # when point was proposed
            boundidx = self.live_bound[worst]  # associated bound index

            # Set our new worst likelihood constraint.
            # Notice we are doing copies here because live_u and live_v
            # are updated in-place
            ustar = self.live_u[worst].copy()  # unit cube position
            vstar = self.live_v[worst].copy()  # transformed position
            loglstar_new = self.live_logl[worst]  # new likelihood
            if self.blob:
                old_blob = self.live_blobs[worst].copy()
            else:
                old_blob = None

            # Sample a new live point from within the likelihood constraint
            # `logl > loglstar` using the bounding distribution and sampling
            # method from our sampler.
            u, v, logl, nc = self._new_point(loglstar_new)
            ncall += nc
            self.ncall += nc
            self.since_update += nc
            if self.blob:
                new_blob = logl.blob
            else:
                new_blob = None
            (logwt, logz, logzvar,
             h) = progress_integration(loglstar, loglstar_new, logz, logzvar,
                                       logvol, self.dlv, h)
            loglstar = loglstar_new

            # Compute bound index at the current iteration.
            if self._beyond_unit_bound(loglstar):
                bounditer = self.nbound - 1
            else:
                bounditer = 0

            # Save the worst live point. It is now a "dead" point.
            if self.save_samples:
                self.saved_run.append(
                    dict(id=worst,
                         u=ustar,
                         v=vstar,
                         logl=loglstar,
                         logvol=logvol,
                         logwt=logwt,
                         logz=logz,
                         logzvar=logzvar,
                         h=h,
                         nc=nc,
                         it=worst_it,
                         bounditer=bounditer,
                         scale=self.scale,
<<<<<<< HEAD
                         distance_insertion_index=self.distance_insertion_index,
                         likelihood_insertion_index=self.likelihood_insertion_index,
                         ))
=======
                         blob=old_blob))
>>>>>>> 68b84f05

            # Update the live point (previously our "worst" point).
            self.live_u[worst] = u
            self.live_v[worst] = v
            self.live_logl[worst] = logl
            self.live_bound[worst] = bounditer
            self.live_it[worst] = self.it
            if self.blob:
                self.live_blobs[worst] = new_blob
            # Compute our sampling efficiency.
            self.eff = 100. * self.it / self.ncall

            # Increment total number of iterations.
            self.it += 1

            # Return dead point and ancillary quantities.
            yield IteratorResult(worst=worst,
                                 ustar=ustar,
                                 vstar=vstar,
                                 loglstar=loglstar,
                                 logvol=logvol,
                                 logwt=logwt,
                                 logz=logz,
                                 logzvar=logzvar,
                                 h=h,
                                 nc=nc,
                                 blob=old_blob,
                                 worst_it=worst_it,
                                 boundidx=boundidx,
                                 bounditer=bounditer,
                                 eff=self.eff,
                                 delta_logz=delta_logz)

    def run_nested(self,
                   maxiter=None,
                   maxcall=None,
                   dlogz=None,
                   logl_max=np.inf,
                   n_effective=None,
                   add_live=True,
                   print_progress=True,
                   print_func=None,
                   save_bounds=True,
                   checkpoint_file=None,
                   checkpoint_every=60,
                   resume=False):
        """
        **A wrapper that executes the main nested sampling loop.**
        Iteratively replace the worst live point with a sample drawn
        uniformly from the prior until the provided stopping criteria
        are reached.

        Parameters
        ----------
        maxiter : int, optional
            Maximum number of iterations. Iteration may stop earlier if the
            termination condition is reached. Default is `sys.maxsize`
            (no limit).

        maxcall : int, optional
            Maximum number of likelihood evaluations. Iteration may stop
            earlier if termination condition is reached. Default is
            `sys.maxsize` (no limit).

        dlogz : float, optional
            Iteration will stop when the estimated contribution of the
            remaining prior volume to the total evidence falls below
            this threshold. Explicitly, the stopping criterion is
            `ln(z + z_est) - ln(z) < dlogz`, where `z` is the current
            evidence from all saved samples and `z_est` is the estimated
            contribution from the remaining volume. If `add_live` is `True`,
            the default is `1e-3 * (nlive - 1) + 0.01`. Otherwise, the
            default is `0.01`.

        logl_max : float, optional
            Iteration will stop when the sampled ln(likelihood) exceeds the
            threshold set by `logl_max`. Default is no bound (`np.inf`).

        n_effective: int, optional
            Minimum number of effective posterior samples. If the estimated
            "effective sample size" (ESS) exceeds this number,
            sampling will terminate. Default is no ESS (`np.inf`).
            This option is deprecated and will be removed in a future release.

        add_live : bool, optional
            Whether or not to add the remaining set of live points to
            the list of samples at the end of each run. Default is `True`.

        print_progress : bool, optional
            Whether or not to output a simple summary of the current run that
            updates with each iteration. Default is `True`.

        print_func : function, optional
            A function that prints out the current state of the sampler.
            If not provided, the default :meth:`results.print_fn` is used.

        save_bounds : bool, optional
            Whether or not to save past bounding distributions used to bound
            the live points internally. Default is *True*.

        checkpoint_file: string, optional
            if not None The state of the sampler will be saved into this
            file every checkpoint_every seconds

        checkpoint_every: float, optional
            The number of seconds between checkpoints that will save
            the internal state of the sampler
        """

        # Check for deprecated options
        if n_effective is not None:
            with warnings.catch_warnings():
                warnings.filterwarnings("once")
                warnings.warn(
                    "The n_effective option to Sampler.run_nested is "
                    "deprecated and will be removed in future releases",
                    DeprecationWarning)

        # Define our stopping criteria.
        if dlogz is None:
            if add_live:
                dlogz = 1e-3 * (self.nlive - 1.) + 0.01
            else:
                dlogz = 0.01

        # Run the main nested sampling loop.
        pbar, print_func = get_print_func(print_func, print_progress)
        if checkpoint_file is not None:
            timer = DelayTimer(checkpoint_every)
        try:
            ncall = self.ncall
            for it, results in enumerate(
                    self.sample(maxiter=maxiter,
                                maxcall=maxcall,
                                dlogz=dlogz,
                                logl_max=logl_max,
                                save_bounds=save_bounds,
                                save_samples=True,
                                n_effective=n_effective,
                                add_live=add_live)):
                ncall += results.nc

                # Print progress.
                if print_progress:
                    i = self.it - 1
                    print_func(results,
                               i,
                               ncall,
                               dlogz=dlogz,
                               logl_max=logl_max)

                if checkpoint_file is not None and timer.is_time():
                    self.save(checkpoint_file)

            # Add remaining live points to samples.
            if add_live:
                it = self.it - 1
                for i, results in enumerate(self.add_live_points()):
                    ncall += results.nc

                    # Print progress.
                    if print_progress:
                        print_func(results,
                                   it,
                                   ncall,
                                   add_live_it=i + 1,
                                   dlogz=dlogz,
                                   logl_max=logl_max)

            # Here we recompute the integrals using the full run
            new_logwt, new_logz, new_logzvar, new_h = compute_integrals(
                logl=self.saved_run['logl'], logvol=self.saved_run['logvol'])
            self.saved_run['logwt'] = new_logwt.tolist()
            self.saved_run['logz'] = new_logz.tolist()
            self.saved_run['logzvar'] = new_logzvar.tolist()
            self.saved_run['h'] = new_h.tolist()
            if checkpoint_file is not None:
                # I don't check the time timer here
                self.save(checkpoint_file)

        finally:
            if pbar is not None:
                pbar.close()
            self.loglikelihood.history_save()

    def add_final_live(self, print_progress=True, print_func=None):
        """
        **A wrapper that executes the loop adding the final live points.**
        Adds the final set of live points to the pre-existing sequence of
        dead points from the current nested sampling run.

        Parameters
        ----------
        print_progress : bool, optional
            Whether or not to output a simple summary of the current run that
            updates with each iteration. Default is `True`.

        print_func : function, optional
            A function that prints out the current state of the sampler.
            If not provided, the default :meth:`results.print_fn` is used.

        """

        if print_func is None:
            print_func = print_fn

        # Add remaining live points to samples.
        pbar, print_func = get_print_func(print_func, print_progress)
        try:
            ncall = self.ncall
            it = self.it - 1
            for i, results in enumerate(self.add_live_points()):

                # Print progress.
                if print_progress:
                    print_func(results,
                               it,
                               ncall,
                               add_live_it=i + 1,
                               dlogz=0.01)
        finally:
            if pbar is not None:
                pbar.close()<|MERGE_RESOLUTION|>--- conflicted
+++ resolved
@@ -249,15 +249,10 @@
                 ('bound_iter', np.array(self.saved_run['bounditer'],
                                         dtype=int)))
             results.append(('samples_bound',
-<<<<<<< HEAD
-                            np.array(self.saved_run.D['boundidx'],
-                                     dtype='int')))
+                            np.array(self.saved_run['boundidx'], dtype='int')
+                            ))
             for key in ['scale', 'distance_insertion_index', 'likelihood_insertion_index']:
                 results.append((key, np.array(self.saved_run.D[key])))
-=======
-                            np.array(self.saved_run['boundidx'], dtype=int)))
-            results.append(('scale', np.array(self.saved_run['scale'])))
->>>>>>> 68b84f05
 
         return Results(results)
 
@@ -352,25 +347,8 @@
         else:
             # Propose ("evolve") a new live point using the default `map`
             # function.
-<<<<<<< HEAD
-            self.queue = list(map(evolve_point, args))
-        new_queue = list()
-        for start, (u, v, logl, nc, blob) in zip(point_queue, self.queue):
-            if blob is not None:
-                blob["distance_insertion"] = self._distance_insertion_index(start, u)
-                blob["likelihood_insertion"] = self._likelihood_insertion_index(logl)
-            new_queue.append((u, v, logl, nc, blob))
-        self.queue = new_queue
-
-    def _distance_insertion_index(self, start, point):
-        distance = np.linalg.norm(point - start)
-        all_distances = np.array([np.linalg.norm(start - u) for u in self.live_u])
-        return sum(all_distances < distance)
-
-    def _likelihood_insertion_index(self, logl):
-        return sum(np.array(self.live_logl) < logl)
-=======
             mapper = map
+
         args = []
         for i in range(self.queue_size):
             args.append(
@@ -383,7 +361,21 @@
                                 rseed=seeds[i],
                                 kwargs=self.kwargs))
         self.queue = list(mapper(evolve_point, args))
->>>>>>> 68b84f05
+        new_queue = list()
+        for start, (u, v, logl, nc, blob) in zip(point_queue, self.queue):
+            if blob is not None:
+                blob["distance_insertion"] = self._distance_insertion_index(start, u)
+                blob["likelihood_insertion"] = self._likelihood_insertion_index(logl)
+            new_queue.append((u, v, logl, nc, blob))
+        self.queue = new_queue
+
+    def _distance_insertion_index(self, start, point):
+        distance = np.linalg.norm(point - start)
+        all_distances = np.array([np.linalg.norm(start - u) for u in self.live_u])
+        return sum(all_distances < distance)
+
+    def _likelihood_insertion_index(self, logl):
+        return sum(np.array(self.live_logl) < logl)
 
     def _get_point_value(self, loglstar):
         """Grab the first live point proposal in the queue."""
@@ -524,13 +516,10 @@
                          it=point_it,
                          bounditer=bounditer,
                          scale=self.scale,
-<<<<<<< HEAD
+                         blob=old_blob,
                          distance_insertion_index=-1,
                          likelihood_insertion_index=-1,
                          ))
-=======
-                         blob=old_blob))
->>>>>>> 68b84f05
             self.eff = 100. * (self.it + i) / self.ncall  # efficiency
 
             # Return our new "dead" point and ancillary quantities.
@@ -840,13 +829,10 @@
                          it=worst_it,
                          bounditer=bounditer,
                          scale=self.scale,
-<<<<<<< HEAD
+                         blob=old_blob,
                          distance_insertion_index=self.distance_insertion_index,
                          likelihood_insertion_index=self.likelihood_insertion_index,
                          ))
-=======
-                         blob=old_blob))
->>>>>>> 68b84f05
 
             # Update the live point (previously our "worst" point).
             self.live_u[worst] = u
