#!/usr/bin/env python
# -*- coding: utf-8 -*-
"""
Utilities for handling results.

"""

from .utils import print_fn, Results

<<<<<<< HEAD
__all__ = ["Results", "print_fn"]

PrintFnArgs = namedtuple('PrintFnArgs',
                         ['niter', 'short_str', 'mid_str', 'long_str'])


def print_fn(results,
             niter,
             ncall,
             add_live_it=None,
             dlogz=None,
             stop_val=None,
             nbatch=None,
             logl_min=-np.inf,
             logl_max=np.inf,
             pbar=None):
    """
    The default function used to print out results in real time.

    Parameters
    ----------

    results : tuple
        Collection of variables output from the current state of the sampler.
        Currently includes:
        (1) particle index,
        (2) unit cube position,
        (3) parameter position,
        (4) ln(likelihood),
        (5) ln(volume),
        (6) ln(weight),
        (7) ln(evidence),
        (8) Var[ln(evidence)],
        (9) information,
        (10) number of (current) function calls,
        (11) iteration when the point was originally proposed,
        (12) index of the bounding object originally proposed from,
        (13) index of the bounding object active at a given iteration,
        (14) cumulative efficiency, and
        (15) estimated remaining ln(evidence).

    niter : int
        The current iteration of the sampler.

    ncall : int
        The total number of function calls at the current iteration.

    add_live_it : int, optional
        If the last set of live points are being added explicitly, this
        quantity tracks the sorted index of the current live point being added.

    dlogz : float, optional
        The evidence stopping criterion. If not provided, the provided
        stopping value will be used instead.

    stop_val : float, optional
        The current stopping criterion (for dynamic nested sampling). Used if
        the `dlogz` value is not specified.

    nbatch : int, optional
        The current batch (for dynamic nested sampling).

    logl_min : float, optional
        The minimum log-likelihood used when starting sampling. Default is
        `-np.inf`.

    logl_max : float, optional
        The maximum log-likelihood used when stopping sampling. Default is
        `np.inf`.

    """
    if pbar is None:
        print_fn_fallback(results,
                          niter,
                          ncall,
                          add_live_it=add_live_it,
                          dlogz=dlogz,
                          stop_val=stop_val,
                          nbatch=nbatch,
                          logl_min=logl_min,
                          logl_max=logl_max)
    else:
        print_fn_tqdm(pbar,
                      results,
                      niter,
                      ncall,
                      add_live_it=add_live_it,
                      dlogz=dlogz,
                      stop_val=stop_val,
                      nbatch=nbatch,
                      logl_min=logl_min,
                      logl_max=logl_max)


def get_print_fn_args(results,
                      niter,
                      ncall,
                      add_live_it=None,
                      dlogz=None,
                      stop_val=None,
                      nbatch=None,
                      logl_min=-np.inf,
                      logl_max=np.inf):
    # Extract results at the current iteration.
    loglstar = results.loglstar
    logz = results.logz
    logzvar = results.logzvar
    delta_logz = results.delta_logz
    bounditer = results.bounditer
    nc = results.nc
    eff = results.eff

    # Adjusting outputs for printing.
    if delta_logz > 1e6:
        delta_logz = np.inf
    if logzvar >= 0. and logzvar <= 1e6:
        logzerr = np.sqrt(logzvar)
    else:
        logzerr = np.nan
    if logz <= -1e6:
        logz = -np.inf
    if loglstar <= -1e6:
        loglstar = -np.inf

    # Constructing output.
    long_str = []
    # long_str.append("iter: {:d}".format(niter))
    if add_live_it is not None:
        long_str.append("+{:d}".format(add_live_it))
    short_str = list(long_str)
    if nbatch is not None:
        long_str.append("batch: {:d}".format(nbatch))
    long_str.append("bound: {:d}".format(bounditer))
    long_str.append("nc: {:d}".format(nc))
    long_str.append("ncall: {:d}".format(ncall))
    long_str.append("eff(%): {:6.3f}".format(eff))
    short_str.append(long_str[-1])
    long_str.append("loglstar: {:6.3f} < {:6.3f} < {:6.3f}".format(
        logl_min, loglstar, logl_max))
    short_str.append("logl*: {:6.1f}<{:6.1f}<{:6.1f}".format(
        logl_min, loglstar, logl_max))
    long_str.append("logz: {:6.3f} +/- {:6.3f}".format(logz, logzerr))
    short_str.append("logz: {:6.1f}+/-{:.1f}".format(logz, logzerr))
    mid_str = list(short_str)
    if dlogz is not None:
        long_str.append("dlogz: {:6.3f} > {:6.3f}".format(delta_logz, dlogz))
        mid_str.append("dlogz: {:6.1f}>{:6.1f}".format(delta_logz, dlogz))
    else:
        long_str.append("stop: {:6.3f}".format(stop_val))
        mid_str.append("stop: {:6.3f}".format(stop_val))

    return PrintFnArgs(niter=niter,
                       short_str=short_str,
                       mid_str=mid_str,
                       long_str=long_str)


def print_fn_tqdm(pbar,
                  results,
                  niter,
                  ncall,
                  add_live_it=None,
                  dlogz=None,
                  stop_val=None,
                  nbatch=None,
                  logl_min=-np.inf,
                  logl_max=np.inf):
    fn_args = get_print_fn_args(results,
                                niter,
                                ncall,
                                add_live_it=add_live_it,
                                dlogz=dlogz,
                                stop_val=stop_val,
                                nbatch=nbatch,
                                logl_min=logl_min,
                                logl_max=logl_max)

    pbar.set_postfix_str(" | ".join(fn_args.long_str), refresh=False)
    pbar.update(fn_args.niter - pbar.n)


def print_fn_fallback(results,
                      niter,
                      ncall,
                      add_live_it=None,
                      dlogz=None,
                      stop_val=None,
                      nbatch=None,
                      logl_min=-np.inf,
                      logl_max=np.inf):
    fn_args = get_print_fn_args(results,
                                niter,
                                ncall,
                                add_live_it=add_live_it,
                                dlogz=dlogz,
                                stop_val=stop_val,
                                nbatch=nbatch,
                                logl_min=logl_min,
                                logl_max=logl_max)
    niter, short_str, mid_str, long_str = (fn_args.niter, fn_args.short_str,
                                           fn_args.mid_str, fn_args.long_str)

    long_str = ["iter: {:d}".format(niter)] + long_str

    # Printing.
    long_str = ' | '.join(long_str)
    mid_str = ' | '.join(mid_str)
    short_str = '|'.join(short_str)
    if sys.stderr.isatty() and hasattr(shutil, 'get_terminal_size'):
        columns = shutil.get_terminal_size(fallback=(80, 25))[0]
    else:
        columns = 200
    if columns > len(long_str):
        sys.stderr.write("\r" + long_str + ' ' * (columns - len(long_str) - 2))
    elif columns > len(mid_str):
        sys.stderr.write("\r" + mid_str + ' ' * (columns - len(mid_str) - 2))
    else:
        sys.stderr.write("\r" + short_str + ' ' *
                         (columns - len(short_str) - 2))
    sys.stderr.flush()


# List of results attributes as
# Name, type, description, shape (if array)
_RESULTS_STRUCTURE = [
    ('logl', 'array[float]', 'Log likelihood', 'niter'),
    ('samples_it', 'array[int]',
     "the sampling iteration when the sample was proposed "
     "(e.g., iteration 570)", 'niter'),
    ('samples_id', 'array[int]',
     'The unique ID of the sample XXX (within nlive points)', None),
    ('samples_n', 'array[int]',
     'The number of live points at the point when the sample was proposed',
     'niter'),
    ('samples_u', 'array[float]', '''The coordinates of live points in the
    unit cube coordinate system''', 'niter,ndim'),
    ('samples_v', 'array[float]', '''The coordinates of live points''',
     'niter,ndim'),
    ('samples', 'array',
     '''the location (in original coordinates). Identical to samples_v''',
     'niter,ndim'), ('niter', 'int', 'number of iterations', None),
    ('ncall', 'int', 'Total number likelihood calls', None),
    ('logz', 'array', 'Array of cumulative log(Z) integrals', 'niter'),
    ('logzerr', 'array', 'Array of uncertainty of log(Z)', 'niter'),
    ('logwt', 'array', 'Array of log-posterior weights', 'niter'),
    ('eff', 'float', 'Sampling efficiency XXX', None),
    ('nlive', 'int', 'Number of live points for a static run', None),
    ('logvol', 'array[float]', 'Logvolumes of dead points', 'niter'),
    ('information', 'array[float]', 'Information Integral H', 'niter'),
    ('bound', 'array[object]',
     "the set of bounding objects used to condition proposals", 'XXX'),
    ('bound_iter', 'array[XXX]',
     "the iteration when the corresponding bound was created to propose "
     "new live points (e.g., iteration 520)", 'XXX'),
    ('samples_bound', 'array[XXX]',
     "The index of the bound that the corresponding sample was drawn from",
     'niter'),
    ('samples_batch', 'array[XXX]',
     "Tracks the batch during which the samples were proposed", 'nbatch???'),
    ('batch_bounds', 'array[XXX]',
     "The log-likelihood bounds used to run a batch.", 'nbatch???'),
    ('batch_nlive', 'array[int]',
     "The number of live points added in a given batch ???"
     "How is it different from samples_n", 'nbatch???'),
    ('scale', 'array[float]', "Scalar scale applied for proposals", 'niter'),
    ('distance_insertion_index', 'array[int]',
     "The number of live points closer to the start point than "
     "the new point", 'niter'),
    ('likelihood_insertion_index', 'array[int]',
     "The number of live points with likelihood less than "
     "the new point", 'niter'),
]


class Results:
    """
    Contains the full output of a run along with a set of helper
    functions for summarizing the output.
    The object is meant to be unchangeable record of the static or
    dynamic nested run.

    Results attributes (name, type, description, array size):
    """

    _ALLOWED = set([_[0] for _ in _RESULTS_STRUCTURE])

    def __init__(self, key_values):
        """
        Initialize the results using the list of key value pairs
        or a dictionary
        Results([('logl', [1, 2, 3]), ('samples_it',[1,2,3])])
        Results(dict(logl=[1, 2, 3], samples_it=[1,2,3]))
        """
        self._keys = []
        self._initialized = False
        if isinstance(key_values, dict):
            key_values_list = key_values.items()
        else:
            key_values_list = key_values
        for k, v in key_values_list:
            assert (k not in self._keys)  # ensure no duplicates
            assert k in Results._ALLOWED, k
            self._keys.append(k)
            setattr(self, k, copy.copy(v))
        required_keys = ['samples_u', 'samples_id', 'logl', 'samples']
        # TODO I need to add here logz, logzerr
        # but that requires ensuring that merge_runs always computes logz
        for k in required_keys:
            if k not in self._keys:
                raise ValueError('Key %s must be provided' % k)
        if 'nlive' in self._keys:
            self._dynamic = False
        elif 'samples_n' in self._keys:
            self._dynamic = True
        else:
            raise ValueError(
                'Trying to construct results object without nlive '
                'or samples_n information')
        self._initialized = True

    def __copy__(self):
        # this will be a deep copy
        return Results(self.asdict().items())

    def copy(self):
        '''
        return a copy of the object
        all numpy arrays will be copied too
        '''
        return self.__copy__()

    def __setattr__(self, name, value):
        if name[0] != '_' and self._initialized:
            raise RuntimeError("Cannot set attributes directly")
        super().__setattr__(name, value)

    def __getitem__(self, name):
        if name in self._keys:
            return getattr(self, name)
        else:
            raise KeyError(name)

    def __repr__(self):
        m = max(list(map(len, list(self._keys)))) + 1
        return '\n'.join(
            [k.rjust(m) + ': ' + repr(getattr(self, k)) for k in self._keys])

    def __contains__(self, key):
        return key in self._keys

    def keys(self):
        """ Return the list of attributes/keys stored in Results """
        return self._keys

    def items(self):
        """
Return the list of items in the results object as list of key,value pairs
        """
        return ((k, getattr(self, k)) for k in self._keys)

    def asdict(self):
        """
        Return contents of the Results object as dictionary
        """
        # importantly here we copy attribute values
        return dict((k, copy.copy(getattr(self, k))) for k in self._keys)

    def isdynamic(self):
        """ Return true if the results was constructed using dynamic
        nested sampling run with (potentially) variable number of
        live-points"""
        return self._dynamic

    def summary(self):
        """Return a formatted string giving a quick summary
        of the results."""

        if self._dynamic:
            res = ("niter: {:d}\n"
                   "ncall: {:d}\n"
                   "eff(%): {:6.3f}\n"
                   "logz: {:6.3f} +/- {:6.3f}".format(self.niter,
                                                      sum(self.ncall),
                                                      self.eff, self.logz[-1],
                                                      self.logzerr[-1]))
        else:
            res = ("nlive: {:d}\n"
                   "niter: {:d}\n"
                   "ncall: {:d}\n"
                   "eff(%): {:6.3f}\n"
                   "logz: {:6.3f} +/- {:6.3f}".format(self.nlive, self.niter,
                                                      sum(self.ncall),
                                                      self.eff, self.logz[-1],
                                                      self.logzerr[-1]))

        print('Summary\n=======\n' + res)


Results.__doc__ += '\n\n' + str('\n'.join(
    ['| ' + str(_) for _ in _RESULTS_STRUCTURE])) + '\n'


def results_substitute(results, kw_dict):
    """ This is an utility method that takes a Result object and
substituted certain keys in it. It returns a copy object!
    """
    new_list = []
    for k, w in results.items():
        if k not in kw_dict:
            new_list.append((k, w))
        else:
            new_list.append((k, kw_dict[k]))
    return Results(new_list)
=======
__all__ = ["Results", "print_fn"]
>>>>>>> 68b84f05
<|MERGE_RESOLUTION|>--- conflicted
+++ resolved
@@ -7,420 +7,4 @@
 
 from .utils import print_fn, Results
 
-<<<<<<< HEAD
-__all__ = ["Results", "print_fn"]
-
-PrintFnArgs = namedtuple('PrintFnArgs',
-                         ['niter', 'short_str', 'mid_str', 'long_str'])
-
-
-def print_fn(results,
-             niter,
-             ncall,
-             add_live_it=None,
-             dlogz=None,
-             stop_val=None,
-             nbatch=None,
-             logl_min=-np.inf,
-             logl_max=np.inf,
-             pbar=None):
-    """
-    The default function used to print out results in real time.
-
-    Parameters
-    ----------
-
-    results : tuple
-        Collection of variables output from the current state of the sampler.
-        Currently includes:
-        (1) particle index,
-        (2) unit cube position,
-        (3) parameter position,
-        (4) ln(likelihood),
-        (5) ln(volume),
-        (6) ln(weight),
-        (7) ln(evidence),
-        (8) Var[ln(evidence)],
-        (9) information,
-        (10) number of (current) function calls,
-        (11) iteration when the point was originally proposed,
-        (12) index of the bounding object originally proposed from,
-        (13) index of the bounding object active at a given iteration,
-        (14) cumulative efficiency, and
-        (15) estimated remaining ln(evidence).
-
-    niter : int
-        The current iteration of the sampler.
-
-    ncall : int
-        The total number of function calls at the current iteration.
-
-    add_live_it : int, optional
-        If the last set of live points are being added explicitly, this
-        quantity tracks the sorted index of the current live point being added.
-
-    dlogz : float, optional
-        The evidence stopping criterion. If not provided, the provided
-        stopping value will be used instead.
-
-    stop_val : float, optional
-        The current stopping criterion (for dynamic nested sampling). Used if
-        the `dlogz` value is not specified.
-
-    nbatch : int, optional
-        The current batch (for dynamic nested sampling).
-
-    logl_min : float, optional
-        The minimum log-likelihood used when starting sampling. Default is
-        `-np.inf`.
-
-    logl_max : float, optional
-        The maximum log-likelihood used when stopping sampling. Default is
-        `np.inf`.
-
-    """
-    if pbar is None:
-        print_fn_fallback(results,
-                          niter,
-                          ncall,
-                          add_live_it=add_live_it,
-                          dlogz=dlogz,
-                          stop_val=stop_val,
-                          nbatch=nbatch,
-                          logl_min=logl_min,
-                          logl_max=logl_max)
-    else:
-        print_fn_tqdm(pbar,
-                      results,
-                      niter,
-                      ncall,
-                      add_live_it=add_live_it,
-                      dlogz=dlogz,
-                      stop_val=stop_val,
-                      nbatch=nbatch,
-                      logl_min=logl_min,
-                      logl_max=logl_max)
-
-
-def get_print_fn_args(results,
-                      niter,
-                      ncall,
-                      add_live_it=None,
-                      dlogz=None,
-                      stop_val=None,
-                      nbatch=None,
-                      logl_min=-np.inf,
-                      logl_max=np.inf):
-    # Extract results at the current iteration.
-    loglstar = results.loglstar
-    logz = results.logz
-    logzvar = results.logzvar
-    delta_logz = results.delta_logz
-    bounditer = results.bounditer
-    nc = results.nc
-    eff = results.eff
-
-    # Adjusting outputs for printing.
-    if delta_logz > 1e6:
-        delta_logz = np.inf
-    if logzvar >= 0. and logzvar <= 1e6:
-        logzerr = np.sqrt(logzvar)
-    else:
-        logzerr = np.nan
-    if logz <= -1e6:
-        logz = -np.inf
-    if loglstar <= -1e6:
-        loglstar = -np.inf
-
-    # Constructing output.
-    long_str = []
-    # long_str.append("iter: {:d}".format(niter))
-    if add_live_it is not None:
-        long_str.append("+{:d}".format(add_live_it))
-    short_str = list(long_str)
-    if nbatch is not None:
-        long_str.append("batch: {:d}".format(nbatch))
-    long_str.append("bound: {:d}".format(bounditer))
-    long_str.append("nc: {:d}".format(nc))
-    long_str.append("ncall: {:d}".format(ncall))
-    long_str.append("eff(%): {:6.3f}".format(eff))
-    short_str.append(long_str[-1])
-    long_str.append("loglstar: {:6.3f} < {:6.3f} < {:6.3f}".format(
-        logl_min, loglstar, logl_max))
-    short_str.append("logl*: {:6.1f}<{:6.1f}<{:6.1f}".format(
-        logl_min, loglstar, logl_max))
-    long_str.append("logz: {:6.3f} +/- {:6.3f}".format(logz, logzerr))
-    short_str.append("logz: {:6.1f}+/-{:.1f}".format(logz, logzerr))
-    mid_str = list(short_str)
-    if dlogz is not None:
-        long_str.append("dlogz: {:6.3f} > {:6.3f}".format(delta_logz, dlogz))
-        mid_str.append("dlogz: {:6.1f}>{:6.1f}".format(delta_logz, dlogz))
-    else:
-        long_str.append("stop: {:6.3f}".format(stop_val))
-        mid_str.append("stop: {:6.3f}".format(stop_val))
-
-    return PrintFnArgs(niter=niter,
-                       short_str=short_str,
-                       mid_str=mid_str,
-                       long_str=long_str)
-
-
-def print_fn_tqdm(pbar,
-                  results,
-                  niter,
-                  ncall,
-                  add_live_it=None,
-                  dlogz=None,
-                  stop_val=None,
-                  nbatch=None,
-                  logl_min=-np.inf,
-                  logl_max=np.inf):
-    fn_args = get_print_fn_args(results,
-                                niter,
-                                ncall,
-                                add_live_it=add_live_it,
-                                dlogz=dlogz,
-                                stop_val=stop_val,
-                                nbatch=nbatch,
-                                logl_min=logl_min,
-                                logl_max=logl_max)
-
-    pbar.set_postfix_str(" | ".join(fn_args.long_str), refresh=False)
-    pbar.update(fn_args.niter - pbar.n)
-
-
-def print_fn_fallback(results,
-                      niter,
-                      ncall,
-                      add_live_it=None,
-                      dlogz=None,
-                      stop_val=None,
-                      nbatch=None,
-                      logl_min=-np.inf,
-                      logl_max=np.inf):
-    fn_args = get_print_fn_args(results,
-                                niter,
-                                ncall,
-                                add_live_it=add_live_it,
-                                dlogz=dlogz,
-                                stop_val=stop_val,
-                                nbatch=nbatch,
-                                logl_min=logl_min,
-                                logl_max=logl_max)
-    niter, short_str, mid_str, long_str = (fn_args.niter, fn_args.short_str,
-                                           fn_args.mid_str, fn_args.long_str)
-
-    long_str = ["iter: {:d}".format(niter)] + long_str
-
-    # Printing.
-    long_str = ' | '.join(long_str)
-    mid_str = ' | '.join(mid_str)
-    short_str = '|'.join(short_str)
-    if sys.stderr.isatty() and hasattr(shutil, 'get_terminal_size'):
-        columns = shutil.get_terminal_size(fallback=(80, 25))[0]
-    else:
-        columns = 200
-    if columns > len(long_str):
-        sys.stderr.write("\r" + long_str + ' ' * (columns - len(long_str) - 2))
-    elif columns > len(mid_str):
-        sys.stderr.write("\r" + mid_str + ' ' * (columns - len(mid_str) - 2))
-    else:
-        sys.stderr.write("\r" + short_str + ' ' *
-                         (columns - len(short_str) - 2))
-    sys.stderr.flush()
-
-
-# List of results attributes as
-# Name, type, description, shape (if array)
-_RESULTS_STRUCTURE = [
-    ('logl', 'array[float]', 'Log likelihood', 'niter'),
-    ('samples_it', 'array[int]',
-     "the sampling iteration when the sample was proposed "
-     "(e.g., iteration 570)", 'niter'),
-    ('samples_id', 'array[int]',
-     'The unique ID of the sample XXX (within nlive points)', None),
-    ('samples_n', 'array[int]',
-     'The number of live points at the point when the sample was proposed',
-     'niter'),
-    ('samples_u', 'array[float]', '''The coordinates of live points in the
-    unit cube coordinate system''', 'niter,ndim'),
-    ('samples_v', 'array[float]', '''The coordinates of live points''',
-     'niter,ndim'),
-    ('samples', 'array',
-     '''the location (in original coordinates). Identical to samples_v''',
-     'niter,ndim'), ('niter', 'int', 'number of iterations', None),
-    ('ncall', 'int', 'Total number likelihood calls', None),
-    ('logz', 'array', 'Array of cumulative log(Z) integrals', 'niter'),
-    ('logzerr', 'array', 'Array of uncertainty of log(Z)', 'niter'),
-    ('logwt', 'array', 'Array of log-posterior weights', 'niter'),
-    ('eff', 'float', 'Sampling efficiency XXX', None),
-    ('nlive', 'int', 'Number of live points for a static run', None),
-    ('logvol', 'array[float]', 'Logvolumes of dead points', 'niter'),
-    ('information', 'array[float]', 'Information Integral H', 'niter'),
-    ('bound', 'array[object]',
-     "the set of bounding objects used to condition proposals", 'XXX'),
-    ('bound_iter', 'array[XXX]',
-     "the iteration when the corresponding bound was created to propose "
-     "new live points (e.g., iteration 520)", 'XXX'),
-    ('samples_bound', 'array[XXX]',
-     "The index of the bound that the corresponding sample was drawn from",
-     'niter'),
-    ('samples_batch', 'array[XXX]',
-     "Tracks the batch during which the samples were proposed", 'nbatch???'),
-    ('batch_bounds', 'array[XXX]',
-     "The log-likelihood bounds used to run a batch.", 'nbatch???'),
-    ('batch_nlive', 'array[int]',
-     "The number of live points added in a given batch ???"
-     "How is it different from samples_n", 'nbatch???'),
-    ('scale', 'array[float]', "Scalar scale applied for proposals", 'niter'),
-    ('distance_insertion_index', 'array[int]',
-     "The number of live points closer to the start point than "
-     "the new point", 'niter'),
-    ('likelihood_insertion_index', 'array[int]',
-     "The number of live points with likelihood less than "
-     "the new point", 'niter'),
-]
-
-
-class Results:
-    """
-    Contains the full output of a run along with a set of helper
-    functions for summarizing the output.
-    The object is meant to be unchangeable record of the static or
-    dynamic nested run.
-
-    Results attributes (name, type, description, array size):
-    """
-
-    _ALLOWED = set([_[0] for _ in _RESULTS_STRUCTURE])
-
-    def __init__(self, key_values):
-        """
-        Initialize the results using the list of key value pairs
-        or a dictionary
-        Results([('logl', [1, 2, 3]), ('samples_it',[1,2,3])])
-        Results(dict(logl=[1, 2, 3], samples_it=[1,2,3]))
-        """
-        self._keys = []
-        self._initialized = False
-        if isinstance(key_values, dict):
-            key_values_list = key_values.items()
-        else:
-            key_values_list = key_values
-        for k, v in key_values_list:
-            assert (k not in self._keys)  # ensure no duplicates
-            assert k in Results._ALLOWED, k
-            self._keys.append(k)
-            setattr(self, k, copy.copy(v))
-        required_keys = ['samples_u', 'samples_id', 'logl', 'samples']
-        # TODO I need to add here logz, logzerr
-        # but that requires ensuring that merge_runs always computes logz
-        for k in required_keys:
-            if k not in self._keys:
-                raise ValueError('Key %s must be provided' % k)
-        if 'nlive' in self._keys:
-            self._dynamic = False
-        elif 'samples_n' in self._keys:
-            self._dynamic = True
-        else:
-            raise ValueError(
-                'Trying to construct results object without nlive '
-                'or samples_n information')
-        self._initialized = True
-
-    def __copy__(self):
-        # this will be a deep copy
-        return Results(self.asdict().items())
-
-    def copy(self):
-        '''
-        return a copy of the object
-        all numpy arrays will be copied too
-        '''
-        return self.__copy__()
-
-    def __setattr__(self, name, value):
-        if name[0] != '_' and self._initialized:
-            raise RuntimeError("Cannot set attributes directly")
-        super().__setattr__(name, value)
-
-    def __getitem__(self, name):
-        if name in self._keys:
-            return getattr(self, name)
-        else:
-            raise KeyError(name)
-
-    def __repr__(self):
-        m = max(list(map(len, list(self._keys)))) + 1
-        return '\n'.join(
-            [k.rjust(m) + ': ' + repr(getattr(self, k)) for k in self._keys])
-
-    def __contains__(self, key):
-        return key in self._keys
-
-    def keys(self):
-        """ Return the list of attributes/keys stored in Results """
-        return self._keys
-
-    def items(self):
-        """
-Return the list of items in the results object as list of key,value pairs
-        """
-        return ((k, getattr(self, k)) for k in self._keys)
-
-    def asdict(self):
-        """
-        Return contents of the Results object as dictionary
-        """
-        # importantly here we copy attribute values
-        return dict((k, copy.copy(getattr(self, k))) for k in self._keys)
-
-    def isdynamic(self):
-        """ Return true if the results was constructed using dynamic
-        nested sampling run with (potentially) variable number of
-        live-points"""
-        return self._dynamic
-
-    def summary(self):
-        """Return a formatted string giving a quick summary
-        of the results."""
-
-        if self._dynamic:
-            res = ("niter: {:d}\n"
-                   "ncall: {:d}\n"
-                   "eff(%): {:6.3f}\n"
-                   "logz: {:6.3f} +/- {:6.3f}".format(self.niter,
-                                                      sum(self.ncall),
-                                                      self.eff, self.logz[-1],
-                                                      self.logzerr[-1]))
-        else:
-            res = ("nlive: {:d}\n"
-                   "niter: {:d}\n"
-                   "ncall: {:d}\n"
-                   "eff(%): {:6.3f}\n"
-                   "logz: {:6.3f} +/- {:6.3f}".format(self.nlive, self.niter,
-                                                      sum(self.ncall),
-                                                      self.eff, self.logz[-1],
-                                                      self.logzerr[-1]))
-
-        print('Summary\n=======\n' + res)
-
-
-Results.__doc__ += '\n\n' + str('\n'.join(
-    ['| ' + str(_) for _ in _RESULTS_STRUCTURE])) + '\n'
-
-
-def results_substitute(results, kw_dict):
-    """ This is an utility method that takes a Result object and
-substituted certain keys in it. It returns a copy object!
-    """
-    new_list = []
-    for k, w in results.items():
-        if k not in kw_dict:
-            new_list.append((k, w))
-        else:
-            new_list.append((k, kw_dict[k]))
-    return Results(new_list)
-=======
-__all__ = ["Results", "print_fn"]
->>>>>>> 68b84f05
+__all__ = ["Results", "print_fn"]