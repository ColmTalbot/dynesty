--- conflicted
+++ resolved
@@ -19,12 +19,8 @@
 
 ### Changed
 - Setting n_effective for Sampler.run_nested() and DynamicSampler.sample_initial(), and n_effective_init for DynamicSampler.run_nested(), are deprecated ( #379 ; by @edbennett )
-<<<<<<< HEAD
 - The slice sampling can now switch to doubling interval expansion algorithm from Neal(2003), if at any point of the sampling the interval was expanded more than 1000 times. It should help slice/rslice sampling of difficult posteriors ( #382 ; by @segasai )
-=======
-- The slice sampling can now switch to doubling interval expansion algorithm from Neal(2003), if at any point of the sampling the interval was expanded more than 1000 times. It should help slice/rslice sampling of difficult posteriors ( #382; by @segasai )
-- The accumulation of statistics using to tune proposal distribution is now more robust when multi-threading/pool is used. Previously statistics from every queue_size call were used and all other were discarded. Now the statistics are accumulated from all the parallel sampling calls. That should help sampling of complex distributions. ( #385 by @segasai ) 
->>>>>>> ba1dede2
+- The accumulation of statistics using to tune proposal distribution is now more robust when multi-threading/pool is used. Previously statistics from every queue_size call were used and all other were discarded. Now the statistics are accumulated from all the parallel sampling calls. That should help sampling of complex distributions. ( #385 ; by @segasai ) 
 - The .update_proposal() function that updates the states of samplers
 now has an additional keyword which allows to either just accumulate the statistics from repeated function calls or actual update of the proposal. This was needed to not loose information when queue_size>1 ( #385 ; by @segasai )
 
